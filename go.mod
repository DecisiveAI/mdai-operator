module github.com/decisiveai/mdai-operator

go 1.24.0

godebug default=go1.24

require (
	github.com/cenkalti/backoff/v5 v5.0.2
	github.com/decisiveai/mdai-data-core v0.1.11
	github.com/decisiveai/opentelemetry-operator v0.113.0
	github.com/go-logr/logr v1.4.2
	github.com/go-logr/zapr v1.3.0
	github.com/onsi/ginkgo/v2 v2.22.1
	github.com/onsi/gomega v1.36.2
	github.com/prometheus-operator/prometheus-operator/pkg/apis/monitoring v0.79.2
	github.com/prometheus/prometheus v0.55.0
	github.com/samber/lo v1.51.0
	github.com/stretchr/testify v1.10.0
	github.com/valkey-io/valkey-go v1.0.57
	github.com/valkey-io/valkey-go/mock v1.0.57
	go.opentelemetry.io/contrib/bridges/otellogr v0.10.0
	go.opentelemetry.io/otel v1.35.0
	go.opentelemetry.io/otel/exporters/otlp/otlplog/otlploghttp v0.11.0
	go.opentelemetry.io/otel/log v0.11.0
	go.opentelemetry.io/otel/sdk v1.35.0
	go.opentelemetry.io/otel/sdk/log v0.11.0
	go.uber.org/mock v0.5.0
	go.uber.org/zap v1.27.0
<<<<<<< HEAD
	k8s.io/api v0.33.2
	k8s.io/apiextensions-apiserver v0.32.1
=======
	gopkg.in/yaml.v3 v3.0.1
	k8s.io/api v0.33.2
>>>>>>> d8cbf75d
	k8s.io/apimachinery v0.33.2
	k8s.io/client-go v0.33.2
	k8s.io/utils v0.0.0-20241210054802-24370beab758
	sigs.k8s.io/controller-runtime v0.20.2
	sigs.k8s.io/yaml v1.4.0
)

replace github.com/decisiveai/mdai-data-core => ../mdai-data-core

require (
	cel.dev/expr v0.19.1 // indirect
	dario.cat/mergo v1.0.1 // indirect
	github.com/antlr4-go/antlr/v4 v4.13.0 // indirect
	github.com/asaskevich/govalidator v0.0.0-20230301143203-a9d515a09cc2 // indirect
	github.com/beorn7/perks v1.0.1 // indirect
	github.com/blang/semver/v4 v4.0.0 // indirect
	github.com/cenkalti/backoff/v4 v4.3.0 // indirect
	github.com/cespare/xxhash/v2 v2.3.0 // indirect
	github.com/davecgh/go-spew v1.1.2-0.20180830191138-d8f796af33cc // indirect
	github.com/dennwc/varint v1.0.0 // indirect
	github.com/emicklei/go-restful/v3 v3.12.1 // indirect
	github.com/evanphx/json-patch/v5 v5.9.11 // indirect
	github.com/felixge/httpsnoop v1.0.4 // indirect
	github.com/fsnotify/fsnotify v1.7.0 // indirect
	github.com/fxamacker/cbor/v2 v2.7.0 // indirect
	github.com/go-kit/log v0.2.1 // indirect
	github.com/go-logfmt/logfmt v0.6.0 // indirect
	github.com/go-logr/stdr v1.2.2 // indirect
	github.com/go-openapi/jsonpointer v0.21.0 // indirect
	github.com/go-openapi/jsonreference v0.21.0 // indirect
	github.com/go-openapi/swag v0.23.0 // indirect
	github.com/go-task/slim-sprig/v3 v3.0.0 // indirect
	github.com/gogo/protobuf v1.3.2 // indirect
	github.com/google/btree v1.1.3 // indirect
	github.com/google/cel-go v0.22.0 // indirect
	github.com/google/gnostic-models v0.6.9 // indirect
	github.com/google/go-cmp v0.7.0 // indirect
	github.com/google/pprof v0.0.0-20241210010833-40e02aabc2ad // indirect
	github.com/google/uuid v1.6.0 // indirect
	github.com/grafana/regexp v0.0.0-20240518133315-a468a5bfb3bc // indirect
	github.com/grpc-ecosystem/grpc-gateway/v2 v2.26.1 // indirect
	github.com/hashicorp/go-version v1.7.0 // indirect
	github.com/inconshreveable/mousetrap v1.1.0 // indirect
	github.com/josharian/intern v1.0.0 // indirect
	github.com/json-iterator/go v1.1.12 // indirect
	github.com/klauspost/compress v1.17.9 // indirect
	github.com/mailru/easyjson v0.7.7 // indirect
	github.com/mitchellh/mapstructure v1.5.0 // indirect
	github.com/modern-go/concurrent v0.0.0-20180306012644-bacd9c7ef1dd // indirect
	github.com/modern-go/reflect2 v1.0.2 // indirect
	github.com/munnerz/goautoneg v0.0.0-20191010083416-a7dc8b61c822 // indirect
	github.com/pkg/errors v0.9.1 // indirect
	github.com/pmezard/go-difflib v1.0.1-0.20181226105442-5d4384ee4fb2 // indirect
	github.com/prometheus/alertmanager v0.28.1 // indirect
	github.com/prometheus/client_golang v1.20.5 // indirect
	github.com/prometheus/client_model v0.6.1 // indirect
	github.com/prometheus/common v0.61.0 // indirect
	github.com/prometheus/procfs v0.15.1 // indirect
	github.com/shurcooL/httpfs v0.0.0-20230704072500-f1e31cf0ba5c // indirect
	github.com/shurcooL/vfsgen v0.0.0-20230704071429-0000e147ea92 // indirect
	github.com/spf13/cobra v1.8.1 // indirect
	github.com/spf13/pflag v1.0.5 // indirect
	github.com/stoewer/go-strcase v1.3.0 // indirect
	github.com/x448/float16 v0.8.4 // indirect
	go.opentelemetry.io/auto/sdk v1.1.0 // indirect
	go.opentelemetry.io/collector/featuregate v1.18.0 // indirect
	go.opentelemetry.io/contrib/instrumentation/net/http/otelhttp v0.60.0 // indirect
	go.opentelemetry.io/otel/exporters/otlp/otlptrace v1.29.0 // indirect
	go.opentelemetry.io/otel/exporters/otlp/otlptrace/otlptracegrpc v1.29.0 // indirect
	go.opentelemetry.io/otel/exporters/prometheus v0.53.0 // indirect
	go.opentelemetry.io/otel/metric v1.35.0 // indirect
	go.opentelemetry.io/otel/sdk/metric v1.35.0 // indirect
	go.opentelemetry.io/otel/trace v1.35.0 // indirect
	go.opentelemetry.io/proto/otlp v1.5.0 // indirect
	go.uber.org/atomic v1.11.0 // indirect
	go.uber.org/multierr v1.11.0 // indirect
	golang.org/x/exp v0.0.0-20240909161429-701f63a606c0 // indirect
	golang.org/x/net v0.41.0 // indirect
<<<<<<< HEAD
	golang.org/x/oauth2 v0.27.0 // indirect
=======
	golang.org/x/oauth2 v0.30.0 // indirect
>>>>>>> d8cbf75d
	golang.org/x/sync v0.15.0 // indirect
	golang.org/x/sys v0.33.0 // indirect
	golang.org/x/term v0.32.0 // indirect
	golang.org/x/text v0.26.0 // indirect
	golang.org/x/time v0.9.0 // indirect
	golang.org/x/tools v0.33.0 // indirect
	gomodules.xyz/jsonpatch/v2 v2.4.0 // indirect
	google.golang.org/genproto/googleapis/api v0.0.0-20250218202821-56aae31c358a // indirect
	google.golang.org/genproto/googleapis/rpc v0.0.0-20250218202821-56aae31c358a // indirect
	google.golang.org/grpc v1.71.0 // indirect
	google.golang.org/protobuf v1.36.5 // indirect
	gopkg.in/evanphx/json-patch.v4 v4.12.0 // indirect
	gopkg.in/inf.v0 v0.9.1 // indirect
	gopkg.in/yaml.v2 v2.4.0 // indirect
<<<<<<< HEAD
	gopkg.in/yaml.v3 v3.0.1 // indirect
=======
	k8s.io/apiextensions-apiserver v0.32.1 // indirect
>>>>>>> d8cbf75d
	k8s.io/apiserver v0.32.1 // indirect
	k8s.io/component-base v0.32.1 // indirect
	k8s.io/klog/v2 v2.130.1 // indirect
	k8s.io/kube-openapi v0.0.0-20250318190949-c8a335a9a2ff // indirect
	sigs.k8s.io/apiserver-network-proxy/konnectivity-client v0.31.0 // indirect
	sigs.k8s.io/json v0.0.0-20241014173422-cfa47c3a1cc8 // indirect
	sigs.k8s.io/randfill v1.0.0 // indirect
	sigs.k8s.io/structured-merge-diff/v4 v4.6.0 // indirect
)<|MERGE_RESOLUTION|>--- conflicted
+++ resolved
@@ -26,13 +26,9 @@
 	go.opentelemetry.io/otel/sdk/log v0.11.0
 	go.uber.org/mock v0.5.0
 	go.uber.org/zap v1.27.0
-<<<<<<< HEAD
-	k8s.io/api v0.33.2
-	k8s.io/apiextensions-apiserver v0.32.1
-=======
 	gopkg.in/yaml.v3 v3.0.1
 	k8s.io/api v0.33.2
->>>>>>> d8cbf75d
+	k8s.io/apiextensions-apiserver v0.33.2
 	k8s.io/apimachinery v0.33.2
 	k8s.io/client-go v0.33.2
 	k8s.io/utils v0.0.0-20241210054802-24370beab758
@@ -111,11 +107,8 @@
 	go.uber.org/multierr v1.11.0 // indirect
 	golang.org/x/exp v0.0.0-20240909161429-701f63a606c0 // indirect
 	golang.org/x/net v0.41.0 // indirect
-<<<<<<< HEAD
 	golang.org/x/oauth2 v0.27.0 // indirect
-=======
 	golang.org/x/oauth2 v0.30.0 // indirect
->>>>>>> d8cbf75d
 	golang.org/x/sync v0.15.0 // indirect
 	golang.org/x/sys v0.33.0 // indirect
 	golang.org/x/term v0.32.0 // indirect
@@ -130,11 +123,8 @@
 	gopkg.in/evanphx/json-patch.v4 v4.12.0 // indirect
 	gopkg.in/inf.v0 v0.9.1 // indirect
 	gopkg.in/yaml.v2 v2.4.0 // indirect
-<<<<<<< HEAD
 	gopkg.in/yaml.v3 v3.0.1 // indirect
-=======
 	k8s.io/apiextensions-apiserver v0.32.1 // indirect
->>>>>>> d8cbf75d
 	k8s.io/apiserver v0.32.1 // indirect
 	k8s.io/component-base v0.32.1 // indirect
 	k8s.io/klog/v2 v2.130.1 // indirect
