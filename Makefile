# Get the currently used golang install path (in GOPATH/bin, unless GOBIN is set)
ifeq (,$(shell go env GOBIN))
GOBIN=$(shell go env GOPATH)/bin
else
GOBIN=$(shell go env GOBIN)
endif

# CONTAINER_TOOL defines the container tool to be used for building images.
# Be aware that the target commands are only tested with Docker which is
# scaffolded by default. However, you might want to replace it to use other
# tools. (i.e. podman)
CONTAINER_TOOL ?= docker

# Setting SHELL to bash allows bash commands to be executed by recipes.
# Options are set to exit when a recipe line exits non-zero or a piped command fails.
SHELL = /usr/bin/env bash -o pipefail
.SHELLFLAGS = -ec

# Update this version to match new release tag and run helm targets
<<<<<<< HEAD
VERSION = 0.2.4
=======
VERSION = 0.2.6

>>>>>>> 80aacb14
# Image URL to use all building/pushing image targets
IMG ?= public.ecr.aws/p3k6k6h3/mdai-operator:${VERSION}

CHART_PATH := deployment

IS_CI ?= $(if $(CI),1,0)
vecho = $(if $(filter 0,$(IS_CI)),@echo $(1),@:)

.PHONY: all
all: build

##@ General

# The help target prints out all targets with their descriptions organized
# beneath their categories. The categories are represented by '##@' and the
# target descriptions by '##'. The awk command is responsible for reading the
# entire set of makefiles included in this invocation, looking for lines of the
# file as xyz: ## something, and then pretty-format the target and help. Then,
# if there's a line with ##@ something, that gets pretty-printed as a category.
# More info on the usage of ANSI control characters for terminal formatting:
# https://en.wikipedia.org/wiki/ANSI_escape_code#SGR_parameters
# More info on the awk command:
# http://linuxcommand.org/lc3_adv_awk.php

.PHONY: help
help: ## Display this help.
	@awk 'BEGIN {FS = ":.*##"; printf "\nUsage:\n  make \033[36m<target>\033[0m\n"} /^[a-zA-Z_0-9-]+:.*?##/ { printf "  \033[36m%-15s\033[0m %s\n", $$1, $$2 } /^##@/ { printf "\n\033[1m%s\033[0m\n", substr($$0, 5) } ' $(MAKEFILE_LIST)

##@ Development

.PHONY: manifests
manifests: controller-gen ## Generate WebhookConfiguration, ClusterRole and CustomResourceDefinition objects.
	@$(CONTROLLER_GEN) rbac:roleName=manager-role crd webhook paths="./..." output:crd:artifacts:config=config/crd/bases

.PHONY: generate
generate: controller-gen ## Generate code containing DeepCopy, DeepCopyInto, and DeepCopyObject method implementations.
	@$(CONTROLLER_GEN) object paths="./..."

.PHONY: fmt
fmt: ## Run go fmt against code.
	go fmt ./...

.PHONY: vet
vet: ## Run go vet against code.
	go vet ./...

.PHONY: test-coverage
test-coverage: manifests generate fmt vet envtest ## Run tests and generate code coverage.
	KUBEBUILDER_ASSETS="$(shell $(ENVTEST) use $(ENVTEST_K8S_VERSION) --bin-dir $(LOCALBIN) -p path)" go test $$(go list ./... | grep -v -E "/e2e|/test/utils|cmd") -coverprofile=coverage.txt

.PHONY: test
test: manifests generate fmt vet envtest ## Run tests and generate code coverage.
	# Run Go tests and produce coverage report
	KUBEBUILDER_ASSETS="$(shell $(ENVTEST) use $(ENVTEST_K8S_VERSION) --bin-dir $(LOCALBIN) -p path)" go test $$(go list ./... | grep -v /e2e) -count=1 -coverprofile cover.txt

.PHONY: test-e2e
test-e2e: manifests generate fmt vet ## Run the e2e tests. Expected an isolated environment using Kind.
	@command -v kind >/dev/null 2>&1 || { \
		echo "Kind is not installed. Please install Kind manually."; \
		exit 1; \
	}
	@kind get clusters | grep -q 'kind' || { \
		echo "No Kind cluster is running. Please start a Kind cluster before running the e2e tests."; \
		exit 1; \
	}
	go test ./test/e2e/ -v -ginkgo.v

.PHONY: lint
lint: golangci-lint ## Run golangci-lint linter
	$(GOLANGCI_LINT) run

.PHONY: lint-fix
lint-fix: golangci-lint ## Run golangci-lint linter and perform fixes
	$(GOLANGCI_LINT) run --fix

.PHONY: lint-config
lint-config: golangci-lint ## Verify golangci-lint linter configuration
	$(GOLANGCI_LINT) config verify

.PHONY: tidy
tidy:
	@go mod tidy

.PHONY: vendor
vendor:
	@go mod vendor

.PHONY: tidy-check
tidy-check: tidy
	@git diff --quiet --exit-code go.mod go.sum || { echo >&2 "go.mod or go.sum is out of sync. Run 'make tidy'."; exit 1; }

##@ Build

.PHONY: build
build: manifests generate fmt vet ## Build manager binary.
	go build -o bin/manager ./cmd

.PHONY: run
run: manifests generate fmt vet ## Run a controller from your host.
	go run ./cmd

# If you wish to build the manager image targeting other platforms you can use the --platform flag.
# (i.e. docker build --platform linux/arm64). However, you must enable docker buildKit for it.
# More info: https://docs.docker.com/develop/develop-images/build_enhancements/
.PHONY: docker-build
docker-build: ## Build docker image with the manager.
	$(CONTAINER_TOOL) build -t ${IMG} .

.PHONY: docker-push
docker-push: ## Push docker image with the manager.
	$(CONTAINER_TOOL) push ${IMG}

# PLATFORMS defines the target platforms for the manager image be built to provide support to multiple
# architectures. (i.e. make docker-buildx IMG=myregistry/mypoperator:0.0.1). To use this option you need to:
# - be able to use docker buildx. More info: https://docs.docker.com/build/buildx/
# - have enabled BuildKit. More info: https://docs.docker.com/develop/develop-images/build_enhancements/
# - be able to push the image to your registry (i.e. if you do not set a valid value via IMG=<myregistry/image:<tag>> then the export will fail)
# To adequately provide solutions that are compatible with multiple platforms, you should consider using this option.
PLATFORMS ?= linux/arm64,linux/amd64,linux/s390x,linux/ppc64le
.PHONY: docker-buildx
docker-buildx: ## Build and push docker image for the manager for cross-platform support
	# copy existing Dockerfile and insert --platform=${BUILDPLATFORM} into Dockerfile.cross, and preserve the original Dockerfile
	sed -e '1 s/\(^FROM\)/FROM --platform=\$$\{BUILDPLATFORM\}/; t' -e ' 1,// s//FROM --platform=\$$\{BUILDPLATFORM\}/' Dockerfile > Dockerfile.cross
	- $(CONTAINER_TOOL) buildx create --name mdai-operator-builder
	$(CONTAINER_TOOL) buildx use mdai-operator-builder
	- $(CONTAINER_TOOL) buildx build --push --platform=$(PLATFORMS) --tag ${IMG} -f Dockerfile.cross .
	- $(CONTAINER_TOOL) buildx rm mdai-operator-builder
	rm Dockerfile.cross

.PHONY: build-installer
build-installer: manifests generate kustomize ## Generate a consolidated YAML with CRDs and deployment.
	mkdir -p dist
	@if [ -d "config/crd" ]; then \
		$(KUSTOMIZE) build config/crd > dist/install.yaml; \
	fi
	echo "---" >> dist/install.yaml  # Add a document separator before appending
	cd config/manager && $(KUSTOMIZE) edit set image controller=${IMG}
	$(KUSTOMIZE) build config/default > dist/install.yaml

##@ Deployment

ifndef ignore-not-found
  ignore-not-found = false
endif

.PHONY: install
install: manifests kustomize ## Install CRDs into the K8s cluster specified in ~/.kube/config.
	$(KUSTOMIZE) build config/crd | $(KUBECTL) apply -f -

.PHONY: uninstall
uninstall: manifests kustomize ## Uninstall CRDs from the K8s cluster specified in ~/.kube/config. Call with ignore-not-found=true to ignore resource not found errors during deletion.
	$(KUSTOMIZE) build config/crd | $(KUBECTL) delete --ignore-not-found=$(ignore-not-found) -f -

.PHONY: deploy
deploy: manifests kustomize ## Deploy controller to the K8s cluster specified in ~/.kube/config.
	@tmp=$$(mktemp -d); \
	cp -r config $$tmp/; \
	cd $$tmp/config/manager && $(KUSTOMIZE) edit set image controller=$(IMG); \
	$(KUSTOMIZE) build $$tmp/config/default | $(KUBECTL) apply -f -; \
	rm -rf $$tmp
	$(KUBECTL) -n mdai rollout status deployment/mdai-operator-controller-manager

.PHONY: undeploy
undeploy: kustomize ## Undeploy controller from the K8s cluster specified in ~/.kube/config. Call with ignore-not-found=true to ignore resource not found errors during deletion.
	$(KUSTOMIZE) build config/default | $(KUBECTL) delete --ignore-not-found=$(ignore-not-found) -f -

##@ Dependencies

## Location to install dependencies to
LOCALBIN ?= $(shell pwd)/bin
$(LOCALBIN):
	mkdir -p $(LOCALBIN)

## Tool Binaries
KUBECTL ?= kubectl
KUSTOMIZE ?= $(LOCALBIN)/kustomize
CONTROLLER_GEN ?= $(LOCALBIN)/controller-gen
ENVTEST ?= $(LOCALBIN)/setup-envtest
GOLANGCI_LINT ?= $(LOCALBIN)/golangci-lint
HELMIFY ?= $(LOCALBIN)/helmify
HELM_DOCS = $(LOCALBIN)/helm-docs
YQ ?= $(LOCALBIN)/yq
UNAME := $(shell uname -s)

## Tool Versions
KUSTOMIZE_VERSION ?= v5.6.0
CONTROLLER_TOOLS_VERSION ?= v0.17.2
#ENVTEST_VERSION is the version of controller-runtime release branch to fetch the envtest setup script (i.e. release-0.20)
ENVTEST_VERSION ?= $(shell go list -m -f "{{ .Version }}" sigs.k8s.io/controller-runtime | awk -F'[v.]' '{printf "release-%d.%d", $$2, $$3}')
#ENVTEST_K8S_VERSION is the version of Kubernetes to use for setting up ENVTEST binaries (i.e. 1.31)
ENVTEST_K8S_VERSION ?= $(shell go list -m -f "{{ .Version }}" k8s.io/api | awk -F'[v.]' '{printf "1.%d", $$3}')
GOLANGCI_LINT_VERSION ?= v2.4
HELMIFY_VERSION ?= v0.4.17
HELM_DOCS_VERSION ?= v1.14.2
YQ_VERSION ?= v4.45.4

YQ_VERSIONED := $(YQ)-$(YQ_VERSION)

.PHONY: kustomize
kustomize: $(KUSTOMIZE) ## Download kustomize locally if necessary.
$(KUSTOMIZE): $(LOCALBIN)
	$(call go-install-tool,$(KUSTOMIZE),sigs.k8s.io/kustomize/kustomize/v5,$(KUSTOMIZE_VERSION))

.PHONY: controller-gen
controller-gen: $(CONTROLLER_GEN) ## Download controller-gen locally if necessary.
$(CONTROLLER_GEN): $(LOCALBIN)
	$(call go-install-tool,$(CONTROLLER_GEN),sigs.k8s.io/controller-tools/cmd/controller-gen,$(CONTROLLER_TOOLS_VERSION))

.PHONY: setup-envtest
setup-envtest: envtest ## Download the binaries required for ENVTEST in the local bin directory.
	@echo "Setting up envtest binaries for Kubernetes version $(ENVTEST_K8S_VERSION)..."
	@$(ENVTEST) use $(ENVTEST_K8S_VERSION) --bin-dir $(LOCALBIN) -p path || { \
		echo "Error: Failed to set up envtest binaries for version $(ENVTEST_K8S_VERSION)."; \
		exit 1; \
	}

.PHONY: envtest
envtest: $(ENVTEST) ## Download setup-envtest locally if necessary.
$(ENVTEST): $(LOCALBIN)
	$(call go-install-tool,$(ENVTEST),sigs.k8s.io/controller-runtime/tools/setup-envtest,$(ENVTEST_VERSION))

.PHONY: golangci-lint
golangci-lint: $(GOLANGCI_LINT) ## Download golangci-lint locally if necessary.
$(GOLANGCI_LINT): $(LOCALBIN)
	$(call go-install-tool,$(GOLANGCI_LINT),github.com/golangci/golangci-lint/v2/cmd/golangci-lint,$(GOLANGCI_LINT_VERSION))

.PHONY: helmify
helmify: $(HELMIFY) ## Download helmify locally if necessary.
$(HELMIFY): $(LOCALBIN)
	$(call go-install-tool,$(HELMIFY),github.com/arttor/helmify/cmd/helmify,$(HELMIFY_VERSION))

.PHONY: helm-docs
helm-docs: $(HELM_DOCS) ## Download helm-docs locally if necessary.
$(HELM_DOCS): $(LOCALBIN)
	$(call go-install-tool,$(HELM_DOCS),github.com/norwoodj/helm-docs/cmd/helm-docs,$(HELM_DOCS_VERSION))

PLUGIN_HELM_VALUES_SCHEMA_FOUND = $(shell helm plugin list | grep ^schema -c)

.PHONY: helm-values-schema-json-plugin
helm-values-schema-json-plugin:
ifeq ($(PLUGIN_HELM_VALUES_SCHEMA_FOUND), 0)
	helm plugin install https://github.com/losisin/helm-values-schema-json.git > /dev/null 2>&1
endif

.PHONY: yq
yq:
	@if [ ! -f "$(YQ_VERSIONED)" ]; then \
		OS=$$(uname | tr '[:upper:]' '[:lower:]') && \
		ARCH=$$(uname -m | sed 's/x86_64/amd64/;s/aarch64/arm64/') && \
		URL=$$(printf "https://github.com/mikefarah/yq/releases/download/$(YQ_VERSION)/yq_%s_%s" $$OS $$ARCH) && \
		curl -sSLf "$$URL" -o "$(YQ_VERSIONED)" && \
		chmod +x "$(YQ_VERSIONED)"; \
	fi
	@ln -sf $(YQ_VERSIONED) $(YQ)

# go-install-tool will 'go install' any package with custom target and name of binary, if it doesn't exist
# $1 - target path with name of binary
# $2 - package url which can be installed
# $3 - specific version of package
define go-install-tool
@[ -f "$(1)-$(3)" ] || { \
set -e; \
package=$(2)@$(3) ;\
echo "Downloading $${package}" ;\
rm -f $(1) || true ;\
GOBIN=$(LOCALBIN) go install $${package} ;\
mv $(1) $(1)-$(3) ;\
} ;\
ln -sf $(1)-$(3) $(1)
endef

.PHONY: local-deploy
local-deploy: manifests install
	go mod tidy
	go mod vendor
	make manifests
	make generate
	#make lint
	make helm-update
	make docker-build IMG=mdai-operator:${VERSION}
	kind load docker-image mdai-operator:${VERSION} --name mdai
	make deploy IMG=mdai-operator:${VERSION}
	kubectl rollout restart deployment mdai-operator-controller-manager -n mdai

LATEST_TAG := $(shell git describe --tags --abbrev=0 $(git rev-parse --abbrev-ref HEAD) | sed 's/^v//')
CHART_VERSION ?= $(LATEST_TAG)
CHART_DIR := ./deployment
CHART_NAME := mdai-operator
CHART_PACKAGE := $(CHART_NAME)-$(CHART_VERSION).tgz
CHART_REPO := git@github.com:DecisiveAI/mdai-helm-charts.git
BASE_BRANCH := gh-pages
TARGET_BRANCH := $(CHART_NAME)-v$(CHART_VERSION)
CLONE_DIR := $(shell mktemp -d /tmp/mdai-helm-charts.XXXXXX)
REPO_DIR := $(shell pwd)

.PHONY: helm
helm:
	@echo "Usage: make helm-<command>"
	@echo "Available commands:"
	@echo "  helm-update    Update the Helm chart (versions, images, etc)"
	@echo "  helm-package   Package the Helm chart"
	@echo "  helm-publish   Publish the Helm chart"

.PHONY: helm-update
helm-update: manifests kustomize helmify helm-docs helm-values-schema-json-plugin yq
	$(call vecho,"🐳 Updating image to $(IMG)...")
	@pushd config/manager > /dev/null && $(KUSTOMIZE) edit set image controller=$(IMG) && popd > /dev/null
	$(call vecho,"🛠️ Kustomizing and Helmifying...")
	@$(KUSTOMIZE) build config/default | $(HELMIFY) $(CHART_PATH) > /dev/null 2>&1
	$(call vecho,"🛠️ Adding conditionals for cert manager...")
	@$(CHART_PATH)/files/no_cert_manager_option.sh
	$(call vecho,"📈 Updating Helm chart version to $(VERSION)...")
	@$(YQ) -i '.version = "$(VERSION)"' $(CHART_PATH)/Chart.yaml
	$(call vecho,"🧩 Updating Helm chart appVersion to $(VERSION)...")
	@$(YQ) -i '.appVersion = "$(VERSION)"' $(CHART_PATH)/Chart.yaml
	$(call vecho,"📝 Updating Helm chart docs...")
	@$(HELM_DOCS) --skip-version-footer $(CHART_PATH) -f values.yaml -l warning
	$(call vecho,"📐 Updating Helm chart JSON schema...")
	@helm schema --values $(CHART_PATH)/values.yaml --output $(CHART_PATH)/values.schema.json

.PHONY: helm-package
helm-package: helm-update
	$(call vecho, "📦 Packaging Helm chart...")
	@helm package -u --version $(CHART_VERSION) --app-version $(CHART_VERSION) $(CHART_DIR) > /dev/null

.PHONY: helm-publish
helm-publish: helm-package
	$(call vecho,"🚀 Cloning $(CHART_REPO)...")
	@rm -rf $(CLONE_DIR)
	@git clone -q --branch $(BASE_BRANCH) $(CHART_REPO) $(CLONE_DIR)

	$(call vecho,"🌿 Creating branch $(TARGET_BRANCH) from $(BASE_BRANCH)...")
	@cd $(CLONE_DIR) && git checkout -q -b $(TARGET_BRANCH)

	$(call vecho,"📤 Copying and indexing chart...")
	@cd $(CLONE_DIR) && \
		helm repo index $(REPO_DIR) --merge index.yaml && \
		mv $(REPO_DIR)/$(CHART_PACKAGE) $(CLONE_DIR)/ && \
		mv $(REPO_DIR)/index.yaml $(CLONE_DIR)/

	$(call vecho,"🚀 Committing changes...")
	@cd $(CLONE_DIR) && \
		git add $(CHART_PACKAGE) index.yaml && \
		git commit -q -m "chore: publish $(CHART_PACKAGE)" && \
		git push -q origin $(TARGET_BRANCH) && \
		rm -rf $(CLONE_DIR)

	$(call vecho,"✅ Chart published")<|MERGE_RESOLUTION|>--- conflicted
+++ resolved
@@ -17,12 +17,8 @@
 .SHELLFLAGS = -ec
 
 # Update this version to match new release tag and run helm targets
-<<<<<<< HEAD
-VERSION = 0.2.4
-=======
 VERSION = 0.2.6
 
->>>>>>> 80aacb14
 # Image URL to use all building/pushing image targets
 IMG ?= public.ecr.aws/p3k6k6h3/mdai-operator:${VERSION}
 
@@ -300,7 +296,7 @@
 	go mod vendor
 	make manifests
 	make generate
-	#make lint
+	make lint
 	make helm-update
 	make docker-build IMG=mdai-operator:${VERSION}
 	kind load docker-image mdai-operator:${VERSION} --name mdai
