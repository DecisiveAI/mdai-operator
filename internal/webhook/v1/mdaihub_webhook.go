--- conflicted
+++ resolved
@@ -10,15 +10,10 @@
 	"github.com/prometheus/prometheus/promql/parser"
 	apierrors "k8s.io/apimachinery/pkg/api/errors"
 	"k8s.io/apimachinery/pkg/runtime"
-<<<<<<< HEAD
 	"k8s.io/apimachinery/pkg/runtime/schema"
 	"k8s.io/apimachinery/pkg/util/sets"
 	"k8s.io/apimachinery/pkg/util/validation/field"
 	"k8s.io/utils/ptr"
-	ctrl "sigs.k8s.io/controller-runtime"
-	logf "sigs.k8s.io/controller-runtime/pkg/log"
-=======
->>>>>>> d8cbf75d
 	"sigs.k8s.io/controller-runtime/pkg/webhook"
 	"sigs.k8s.io/controller-runtime/pkg/webhook/admission"
 
@@ -96,11 +91,7 @@
 
 // ValidateUpdate implements webhook.CustomValidator so a webhook will be registered for the type MdaiHub.
 func (v *MdaiHubCustomValidator) ValidateUpdate(_ context.Context, oldObj, newObj runtime.Object) (admission.Warnings, error) {
-<<<<<<< HEAD
 	newHub, ok := newObj.(*mdaiv1.MdaiHub)
-=======
-	newMdaihub, ok := newObj.(*mdaiv1.MdaiHub)
->>>>>>> d8cbf75d
 	if !ok {
 		return nil, fmt.Errorf("expected a MdaiHub object for the newObj but got %T", newObj)
 	}
@@ -110,29 +101,14 @@
 	}
 
 	// validate that meta variables keep the same references. Meta variables are immutable.
-<<<<<<< HEAD
 	if len(oldHub.Spec.Variables) > 0 && len(newHub.Spec.Variables) > 0 {
 		oldVariablesMap := make(map[string]mdaiv1.Variable, len(oldHub.Spec.Variables))
 		for _, oldVariables := range oldHub.Spec.Variables {
 			if oldVariables.Type == mdaiv1.VariableTypeMeta {
 				oldVariablesMap[oldVariables.Key] = oldVariables
 			}
-=======
-	if !containsMetaVariables(oldMdaihub.Spec.Variables) || !containsMetaVariables(newMdaihub.Spec.Variables) {
-		mdaihublog.Info("Validation for MdaiHub upon update (no meta vars)", "name", newMdaihub.GetName())
-		return v.Validate(newMdaihub)
-	}
-
-	// Build map of old meta variable refs
-	oldMetaRefs := make(map[string][]string)
-	for _, oldVar := range oldMdaihub.Spec.Variables {
-		if oldVar.Type == mdaiv1.VariableTypeMeta {
-			oldMetaRefs[oldVar.Key] = oldVar.VariableRefs
->>>>>>> d8cbf75d
-		}
-	}
-
-<<<<<<< HEAD
+		}
+
 		errorList := field.ErrorList{}
 		for index, newVariable := range newHub.Spec.Variables {
 			if newVariable.Type != mdaiv1.VariableTypeMeta {
@@ -146,16 +122,6 @@
 						"meta variable references are immutable; delete and recreate the variable to change references",
 					))
 				}
-=======
-	// Compare new meta variables to old
-	for _, newVar := range newMdaihub.Spec.Variables {
-		if newVar.Type != mdaiv1.VariableTypeMeta {
-			continue
-		}
-		if oldRefs, found := oldMetaRefs[newVar.Key]; found {
-			if !reflect.DeepEqual(oldRefs, newVar.VariableRefs) {
-				return nil, errors.New("meta variable references must not change; delete and recreate the variable to update references")
->>>>>>> d8cbf75d
 			}
 		}
 		if len(errorList) > 0 {
@@ -163,13 +129,8 @@
 		}
 	}
 
-<<<<<<< HEAD
-	mdaihublog.Info("Validation for MdaiHub update", "name", newHub.GetName())
+	mdaihublog.Info("Validation for MdaiHub upon update", "name", newHub.GetName())
 	return v.Validate(newHub)
-=======
-	mdaihublog.Info("Validation for MdaiHub upon update", "name", newMdaihub.GetName())
-	return v.Validate(newMdaihub)
->>>>>>> d8cbf75d
 }
 
 // ValidateDelete implements webhook.CustomValidator so a webhook will be registered for the type MdaiHub.
@@ -355,24 +316,15 @@
 	return u.Host != ""
 }
 
-<<<<<<< HEAD
 func (v *MdaiHubCustomValidator) validateVariables(mdaihub *mdaiv1.MdaiHub) (admission.Warnings, field.ErrorList) {
 	warnings := admission.Warnings{}
 	errs := field.ErrorList{}
 	keys := map[string]struct{}{}
 	exportedVariableNames := map[string]struct{}{}
 
-=======
-func (*MdaiHubCustomValidator) validateVariables(mdaihub *mdaiv1.MdaiHub, warnings admission.Warnings) (map[string]struct{}, admission.Warnings, error) {
-	keys := make(map[string]struct{})
-	exported := make(map[string]struct{})
->>>>>>> d8cbf75d
 	variables := mdaihub.Spec.Variables
-	hubName := mdaihub.GetName()
-
 	if len(variables) == 0 {
-<<<<<<< HEAD
-		return append(warnings, "no `Variables` configuration provided."), nil
+		return append(warnings, "variables are not specified"), nil
 	}
 
 	vPath := field.NewPath("spec", "variables")
@@ -443,71 +395,4 @@
 	}
 
 	return warnings, nil
-=======
-		warnings = append(warnings, "variables are not specified")
-		return keys, warnings, nil
-	}
-	for _, variable := range variables {
-		key := variable.Key
-
-		if variable.StorageType != mdaiv1.VariableSourceTypeBuiltInValkey {
-			return nil, warnings, fmt.Errorf("hub %s, variable %s: unsupported storage type %s", hubName, key, variable.StorageType)
-		}
-		if _, exists := keys[variable.Key]; exists {
-			return nil, warnings, fmt.Errorf("hub %s, variable key %s is duplicated", hubName, key)
-		}
-		keys[key] = struct{}{}
-
-		refs := variable.VariableRefs
-		isMeta := variable.Type == mdaiv1.VariableTypeMeta
-		isHashSet := variable.DataType == mdaiv1.MetaVariableDataTypeHashSet
-
-		if isMeta && len(refs) == 0 {
-			return nil, warnings, fmt.Errorf("hub %s, variable %s: no variable references provided for meta variable", hubName, key)
-		}
-		if !isMeta && len(refs) > 0 {
-			return nil, warnings, fmt.Errorf("hub %s, variable %s: variable references are not supported for non-meta variables", hubName, key)
-		}
-		if isMeta && isHashSet && len(refs) != 2 {
-			return nil, warnings, fmt.Errorf("hub %s, variable %s: variable references for Meta HashSet must have exactly 2 elements", hubName, key)
-		}
-
-		for _, with := range variable.SerializeAs {
-			if _, exists := exported[with.Name]; exists {
-				return nil, warnings, fmt.Errorf("hub %s, variable %s: exported variable name %s is duplicated", hubName, key, with.Name)
-			}
-			exported[with.Name] = struct{}{}
-
-			transformers := with.Transformers
-			switch variable.DataType {
-			case mdaiv1.VariableDataTypeSet,
-				mdaiv1.MetaVariableDataTypePriorityList:
-				if len(transformers) == 0 {
-					return nil, warnings, fmt.Errorf("hub %s, variable %s: at least one transformer must be provided, such as 'join'", hubName, key)
-				}
-			case mdaiv1.VariableDataTypeString,
-				mdaiv1.VariableDataTypeFloat,
-				mdaiv1.VariableDataTypeInt,
-				mdaiv1.VariableDataTypeBoolean,
-				mdaiv1.VariableDataTypeMap,
-				mdaiv1.MetaVariableDataTypeHashSet:
-				if len(transformers) > 0 {
-					return nil, warnings, fmt.Errorf("hub %s, variable %s: transformers are not supported for variable type %s", hubName, key, variable.DataType)
-				}
-			default:
-				return nil, warnings, fmt.Errorf("hub %s, variable %s: unsupported variable type", hubName, key)
-			}
-		}
-	}
-	return keys, warnings, nil
-}
-
-func containsMetaVariables(vars []mdaiv1.Variable) bool {
-	for _, v := range vars {
-		if v.Type == mdaiv1.VariableTypeMeta {
-			return true
-		}
-	}
-	return false
->>>>>>> d8cbf75d
 }