--- conflicted
+++ resolved
@@ -10,7 +10,6 @@
 	"testing"
 	"time"
 
-	"github.com/stretchr/testify/assert"
 	"github.com/valkey-io/valkey-go"
 	"k8s.io/utils/ptr"
 
@@ -357,9 +356,6 @@
 			},
 		},
 	}
-<<<<<<< HEAD
-	computedVariable := v1.Variable{
-=======
 	variableString := v1.Variable{
 		StorageType: storageType,
 		Type:        v1.VariableTypeComputed,
@@ -396,7 +392,6 @@
 	}
 
 	variableMap := v1.Variable{
->>>>>>> bb03a121
 		StorageType: storageType,
 		Type:        v1.VariableTypeComputed,
 		DataType:    v1.VariableDataTypeMap,
@@ -430,17 +425,6 @@
 			},
 		},
 	}
-<<<<<<< HEAD
-	manualVariable := v1.Variable{
-		StorageType: storageType,
-		Type:        v1.VariableTypeManual,
-		DataType:    variableType,
-		Key:         "mymanualkey",
-		SerializeAs: []v1.Serializer{varWith},
-	}
-	mdaiCR := newTestMdaiCR()
-	mdaiCR.Spec.Variables = &[]v1.Variable{computedVariable, manualVariable}
-=======
 
 	variableHs := v1.Variable{
 		StorageType: storageType,
@@ -468,7 +452,6 @@
 		variablePl,
 		variableHs,
 	}
->>>>>>> bb03a121
 
 	fakeClient := newFakeClientForCR(mdaiCR, scheme)
 	recorder := record.NewFakeRecorder(10)
@@ -476,22 +459,10 @@
 	ctrl := gomock.NewController(t)
 	defer ctrl.Finish()
 	fakeValkey := mock.NewClient(ctrl)
-<<<<<<< HEAD
-	expectedComputedKey := VariableKeyPrefix + mdaiCR.Name + "/" + computedVariable.Key
-	expectedManualKey := VariableKeyPrefix + mdaiCR.Name + "/" + manualVariable.Key
-=======
->>>>>>> bb03a121
 
 	// audit
 	fakeValkey.EXPECT().Do(ctx, XaddMatcher{Type: "collector_restart"}).Return(mock.Result(mock.ValkeyString(""))).Times(1)
 
-<<<<<<< HEAD
-	fakeValkey.EXPECT().Do(ctx, fakeValkey.B().Smembers().Key(expectedComputedKey).Build()).
-		Return(mock.Result(mock.ValkeyArray(mock.ValkeyString("default"))))
-	fakeValkey.EXPECT().Do(ctx, fakeValkey.B().Smembers().Key(expectedManualKey).Build()).
-		Return(mock.Result(mock.ValkeyArray(mock.ValkeyString("default"))))
-
-=======
 	// getting variables
 	fakeValkey.EXPECT().Do(ctx, fakeValkey.B().Smembers().Key(VariableKeyPrefix+mdaiCR.Name+"/"+variableSet.Key).Build()).
 		Return(mock.Result(mock.ValkeyArray(mock.ValkeyString("service1"), mock.ValkeyString("service2"))))
@@ -520,7 +491,6 @@
 		Return(mock.Result(mock.ValkeyString("INFO|WARNING")))
 
 	// scan for delete & actual delete of non defined variable
->>>>>>> bb03a121
 	fakeValkey.EXPECT().Do(ctx, fakeValkey.B().Scan().Cursor(0).Match(VariableKeyPrefix+mdaiCR.Name+"/"+"*").Count(100).Build()).
 		Return(mock.Result(mock.ValkeyArray(mock.ValkeyInt64(0), mock.ValkeyArray(mock.ValkeyString(VariableKeyPrefix+mdaiCR.Name+"/"+"key")))))
 	fakeValkey.EXPECT().Do(ctx, fakeValkey.B().Del().Key(VariableKeyPrefix+mdaiCR.Name+"/"+"key").Build()).
@@ -541,20 +511,6 @@
 	if err := fakeClient.Get(ctx, types.NamespacedName{Name: envCMName, Namespace: "default"}, envCM); err != nil {
 		t.Fatalf("failed to get env ConfigMap %q: %v", envCMName, err)
 	}
-<<<<<<< HEAD
-	if v, ok := envCM.Data["MY_ENV"]; !ok || v != "default" {
-		t.Errorf("expected env var MY_ENV to be 'set', got %q", v)
-	}
-
-	envManualCMName := mdaiCR.Name + manualEnvConfigMapNamePostfix
-	envManualCM := &v1core.ConfigMap{}
-	if err := fakeClient.Get(ctx, types.NamespacedName{Name: envManualCMName, Namespace: "default"}, envManualCM); err != nil {
-		t.Fatalf("failed to get env ConfigMap %q: %v", envManualCMName, err)
-	}
-	if v, ok := envManualCM.Data["mymanualkey"]; !ok || v != "set" {
-		t.Errorf("expected env var MY_ENV to be 'default', got %q", v)
-	}
-=======
 	assert.Equal(t, len(envCM.Data), 7)
 	assert.Equal(t, envCM.Data["MY_ENV_SET"], "service1,service2")
 	assert.Equal(t, envCM.Data["MY_ENV_STR"], "serviceA")
@@ -563,7 +519,96 @@
 	assert.Equal(t, envCM.Data["MY_ENV_MAP"], "field1: value1\nfield2: value1\n")
 	assert.Equal(t, envCM.Data["MY_ENV_PL"], "service1,service2")
 	assert.Equal(t, envCM.Data["MY_ENV_HS"], "INFO|WARNING")
->>>>>>> bb03a121
+
+	updatedCollector := &v1beta1.OpenTelemetryCollector{}
+	if err := fakeClient.Get(ctx, types.NamespacedName{Name: "collector1", Namespace: "default"}, updatedCollector); err != nil {
+		t.Fatalf("failed to get updated collector: %v", err)
+	}
+	restartAnnotation := "kubectl.kubernetes.io/restartedAt"
+	if ann, ok := updatedCollector.Annotations[restartAnnotation]; !ok || strings.TrimSpace(ann) == "" {
+		t.Errorf("expected collector to have restart annotation %q set, got: %v", restartAnnotation, updatedCollector.Annotations)
+	}
+}
+func TestEnsureManualAndComputedVariableSynced(t *testing.T) {
+	ctx := context.TODO()
+	scheme := createTestScheme()
+	storageType := v1.VariableSourceTypeBuiltInValkey
+	variableType := v1.VariableDataTypeSet
+	varWith := v1.Serializer{
+		Name: "MY_ENV",
+		Transformers: []v1.VariableTransformer{
+			{Type: v1.TransformerTypeJoin,
+				Join: &v1.JoinTransformer{
+					Delimiter: ",",
+				},
+			},
+		},
+	}
+	computedVariable := v1.Variable{
+		StorageType: storageType,
+		Type:        v1.VariableTypeComputed,
+		DataType:    variableType,
+		Key:         "mykey",
+		SerializeAs: []v1.Serializer{varWith},
+	}
+	manualVariable := v1.Variable{
+		StorageType: storageType,
+		Type:        v1.VariableTypeManual,
+		DataType:    variableType,
+		Key:         "mymanualkey",
+		SerializeAs: []v1.Serializer{varWith},
+	}
+	mdaiCR := newTestMdaiCR()
+	mdaiCR.Spec.Variables = &[]v1.Variable{computedVariable, manualVariable}
+
+	fakeClient := newFakeClientForCR(mdaiCR, scheme)
+	recorder := record.NewFakeRecorder(10)
+
+	ctrl := gomock.NewController(t)
+	defer ctrl.Finish()
+	fakeValkey := mock.NewClient(ctrl)
+	expectedComputedKey := VariableKeyPrefix + mdaiCR.Name + "/" + computedVariable.Key
+	expectedManualKey := VariableKeyPrefix + mdaiCR.Name + "/" + manualVariable.Key
+
+	fakeValkey.EXPECT().Do(ctx, XaddMatcher{Type: "collector_restart"}).Return(mock.Result(mock.ValkeyString(""))).Times(1)
+
+	fakeValkey.EXPECT().Do(ctx, fakeValkey.B().Smembers().Key(expectedComputedKey).Build()).
+		Return(mock.Result(mock.ValkeyArray(mock.ValkeyString("default"))))
+	fakeValkey.EXPECT().Do(ctx, fakeValkey.B().Smembers().Key(expectedManualKey).Build()).
+		Return(mock.Result(mock.ValkeyArray(mock.ValkeyString("default"))))
+
+	fakeValkey.EXPECT().Do(ctx, fakeValkey.B().Scan().Cursor(0).Match(VariableKeyPrefix+mdaiCR.Name+"/"+"*").Count(100).Build()).
+		Return(mock.Result(mock.ValkeyArray(mock.ValkeyInt64(0), mock.ValkeyArray(mock.ValkeyString(VariableKeyPrefix+mdaiCR.Name+"/"+"key")))))
+	fakeValkey.EXPECT().Do(ctx, fakeValkey.B().Del().Key(VariableKeyPrefix+mdaiCR.Name+"/"+"key").Build()).
+		Return(mock.Result(mock.ValkeyInt64(1)))
+
+	adapter := NewHubAdapter(mdaiCR, logr.Discard(), fakeClient, recorder, scheme, fakeValkey, time.Duration(30))
+
+	opResult, err := adapter.ensureVariableSynced(ctx)
+	if err != nil {
+		t.Fatalf("ensureVariableSynced returned error: %v", err)
+	}
+	if opResult != ContinueOperationResult() {
+		t.Errorf("expected ContinueProcessing, got: %v", opResult)
+	}
+
+	envCMName := mdaiCR.Name + envConfigMapNamePostfix
+	envCM := &v1core.ConfigMap{}
+	if err := fakeClient.Get(ctx, types.NamespacedName{Name: envCMName, Namespace: "default"}, envCM); err != nil {
+		t.Fatalf("failed to get env ConfigMap %q: %v", envCMName, err)
+	}
+	if v, ok := envCM.Data["MY_ENV"]; !ok || v != "default" {
+		t.Errorf("expected env var MY_ENV to be 'set', got %q", v)
+	}
+
+	envManualCMName := mdaiCR.Name + manualEnvConfigMapNamePostfix
+	envManualCM := &v1core.ConfigMap{}
+	if err := fakeClient.Get(ctx, types.NamespacedName{Name: envManualCMName, Namespace: "default"}, envManualCM); err != nil {
+		t.Fatalf("failed to get env ConfigMap %q: %v", envManualCMName, err)
+	}
+	if v, ok := envManualCM.Data["mymanualkey"]; !ok || v != "set" {
+		t.Errorf("expected env var MY_ENV to be 'default', got %q", v)
+	}
 
 	updatedCollector := &v1beta1.OpenTelemetryCollector{}
 	if err := fakeClient.Get(ctx, types.NamespacedName{Name: "collector1", Namespace: "default"}, updatedCollector); err != nil {
