--- conflicted
+++ resolved
@@ -595,11 +595,7 @@
 
 	observer := v1.Observer{
 		Name:                    "watcher4",
-<<<<<<< HEAD
-		Image:                   ptr.To("public.ecr.aws/p3k6k6h3/watcher-observer"),
-=======
 		ResourceRef:             "watcher-collector",
->>>>>>> a23a874a
 		LabelResourceAttributes: []string{"service.name", "team", "region"},
 		CountMetricName:         ptr.To("mdai_watcher_four_count_total"),
 		BytesMetricName:         ptr.To("mdai_watcher_four_bytes_total"),
