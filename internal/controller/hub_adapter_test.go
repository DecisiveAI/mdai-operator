--- conflicted
+++ resolved
@@ -318,12 +318,8 @@
 			LabelResourceAttributes: []string{"label1", "label2"},
 		},
 	}
-<<<<<<< HEAD
 	mdaiCR.Spec.Observers = observers
-=======
-	mdaiCR.Spec.Observers = &observers
 	observerResource := v1.ObserverResource{}
->>>>>>> 5be79a5c
 
 	scheme := createTestScheme()
 	fakeClient := newFakeClientForCR(mdaiCR, scheme)
