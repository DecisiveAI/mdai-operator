--- conflicted
+++ resolved
@@ -348,14 +348,9 @@
 		switch *variable.StorageType {
 		case mdaiv1.VariableSourceTypeBultInValkey:
 			valkeyKey := c.composeValkeyKey(variable)
-<<<<<<< HEAD
 			valkeyKeysToKeep[valkeyKey] = struct{}{}
 			switch {
 			case variable.Type == mdaiv1.VariableTypeSet:
-=======
-			switch variable.Type {
-			case mdaiv1.VariableTypeSet:
->>>>>>> 905d004d
 				valueAsSlice, err := valkeyClient.Do(
 					ctx,
 					valkeyClient.B().Smembers().Key(valkeyKey).Build(),
@@ -393,37 +388,10 @@
 						envMap[exportedVariableName] = variableWithDelimiter
 					}
 				}
-<<<<<<< HEAD
 			default:
 				c.logger.Info("Unsupported variable type", "variableType", variable.Type, "variableStorageKey", variable.StorageKey)
 				continue
-=======
-			case mdaiv1.VariableTypeString:
-				valueAsString, err := valkeyClient.Do(
-					ctx,
-					valkeyClient.B().Get().Key(valkeyKey).Build(),
-				).ToString()
-				if err != nil {
-					if !valkey.IsValkeyNil(err) {
-						c.logger.Error(err, "Failed to get valueAsString from Valkey", "key", valkeyKey)
-						return RequeueAfter(requeueTime, err)
-					}
-					if variable.DefaultValue == nil {
-						c.logger.Info("No valueAsString found in Valkey, skipping", "key", valkeyKey)
-						continue
-					}
-					c.logger.Info("Applying default valueAsString to variable", "key", valkeyKey, "defaultValue", *variable.DefaultValue)
-					valueAsString = *variable.DefaultValue
-				}
-
-				c.logger.Info("Valkey data received", "key", valkeyKey, "valueAsString", valueAsString)
-				envMap[transformKeyToVariableName(valkeyKey)] = valueAsString
-			default:
-				c.logger.Info("unsupported variable type", "type", variable.Type)
->>>>>>> 905d004d
 			}
-		default:
-			c.logger.Info("unsupported storage type", "type", variable.StorageType)
 		}
 	}
 
