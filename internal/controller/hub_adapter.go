--- conflicted
+++ resolved
@@ -264,19 +264,6 @@
 
 func (c HubAdapter) composePrometheusRule(alertingRule mdaiv1.Evaluation, engineName string) prometheusv1.Rule {
 	alertName := string(alertingRule.Name)
-<<<<<<< HEAD
-	relevantLabelsJson, err := json.Marshal(*alertingRule.RelevantLabels)
-
-	if err != nil {
-		c.logger.Error(err, "Failed to compose relevant labels for eval", "name", alertName, "relevantLabels", *alertingRule.RelevantLabels)
-	}
-
-	actionContextJson, err := json.Marshal(alertingRule.OnStatus)
-	if err != nil {
-		c.logger.Error(err, "Failed to compose action context for eval", "name", alertName, "status", *alertingRule.OnStatus)
-	}
-=======
->>>>>>> 19f14237
 
 	prometheusRule := prometheusv1.Rule{
 		Expr:  alertingRule.Expr,
@@ -292,10 +279,10 @@
 		},
 	}
 
-	if alertingRule.Status != nil {
-		actionContextJson, err := json.Marshal(alertingRule.Status)
+	if alertingRule.OnStatus != nil {
+		actionContextJson, err := json.Marshal(alertingRule.OnStatus)
 		if err != nil {
-			c.logger.Error(err, "Failed to compose action context for eval", "name", alertName, "status", *alertingRule.Status)
+			c.logger.Error(err, "Failed to compose action context for eval", "name", alertName, "status", *alertingRule.OnStatus)
 		}
 		prometheusRule.Annotations["action_context"] = string(actionContextJson)
 	}
