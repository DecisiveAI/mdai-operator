--- conflicted
+++ resolved
@@ -8,11 +8,8 @@
 	"encoding/json"
 	"errors"
 	"fmt"
-<<<<<<< HEAD
 	"iter"
-=======
 	"slices"
->>>>>>> fbd5fc88
 	"strings"
 	"time"
 
@@ -52,13 +49,9 @@
 	envConfigMapNamePostfix = "-variables"
 	watcherConfigMapPostfix = "-watcher-collector-config"
 
-<<<<<<< HEAD
 	observerDefaultImage          = "public.ecr.aws/decisiveai/watcher-collector:0.1"
 	mdaiHubEventHistoryStreamName = "mdai_hub_event_history"
-=======
-	observerDefaultImage = "public.ecr.aws/decisiveai/watcher-collector:0.1"
 	requeueTime          = time.Second * 10
->>>>>>> fbd5fc88
 )
 
 type HubAdapter struct {
