package controller

import (
	"context"
	"crypto/sha256"
	"encoding/hex"
	"encoding/json"
	"errors"
	"fmt"
	"slices"
	"strings"
	"time"

	audit "github.com/decisiveai/mdai-data-core/audit"
	datacore "github.com/decisiveai/mdai-data-core/variables"
	mdaiv1 "github.com/decisiveai/mdai-operator/api/v1"
	"github.com/decisiveai/opentelemetry-operator/apis/v1beta1"
	"github.com/go-logr/logr"
	prometheusv1 "github.com/prometheus-operator/prometheus-operator/pkg/apis/monitoring/v1"
	"github.com/valkey-io/valkey-go"
	v1 "k8s.io/api/core/v1"
	apierrors "k8s.io/apimachinery/pkg/api/errors"
	"k8s.io/apimachinery/pkg/api/meta"
	metav1 "k8s.io/apimachinery/pkg/apis/meta/v1"
	"k8s.io/apimachinery/pkg/labels"
	"k8s.io/apimachinery/pkg/runtime"
	"k8s.io/apimachinery/pkg/types"
	"k8s.io/client-go/tools/record"
	"sigs.k8s.io/controller-runtime/pkg/client"
	"sigs.k8s.io/controller-runtime/pkg/controller/controllerutil"
)

const (
	// typeAvailableHub represents the status of the Deployment reconciliation
	typeAvailableHub = "Available"
	// typeDegradedHub represents the status used when the custom resource is deleted and the finalizer operations are must occur.
	typeDegradedHub = "Degraded"

	hubFinalizer = "mydecisive.ai/finalizer"

	ObjectModified  ObjectState = true
	ObjectUnchanged ObjectState = false

	envConfigMapNamePostfix = "-variables"

<<<<<<< HEAD
	MdaiHubEventHistoryStreamName = "mdai_hub_event_history"
	requeueTime                   = time.Second * 10
=======
	observerDefaultImage = "public.ecr.aws/decisiveai/watcher-collector:0.1.3"
	requeueTime          = time.Second * 10
>>>>>>> f700dc20

	hubNameLabel      = "mdai-hub-name"
	HubComponentLabel = "mdai-hub-component"
)

type HubAdapter struct {
	mdaiCR                  *mdaiv1.MdaiHub
	logger                  logr.Logger
	client                  client.Client
	recorder                record.EventRecorder
	scheme                  *runtime.Scheme
	valKeyClient            valkey.Client
	valkeyAuditStreamExpiry time.Duration
}

type ObjectState bool

func NewHubAdapter(
	cr *mdaiv1.MdaiHub,
	log logr.Logger,
	client client.Client,
	recorder record.EventRecorder,
	scheme *runtime.Scheme,
	valkeyClient valkey.Client,
	valkeyAuditStreamExpiry time.Duration,
) *HubAdapter {
	return &HubAdapter{
		mdaiCR:                  cr,
		logger:                  log,
		client:                  client,
		recorder:                recorder,
		scheme:                  scheme,
		valKeyClient:            valkeyClient,
		valkeyAuditStreamExpiry: valkeyAuditStreamExpiry,
	}
}

func (c HubAdapter) ensureFinalizerInitialized(ctx context.Context) (OperationResult, error) {
	if !controllerutil.ContainsFinalizer(c.mdaiCR, hubFinalizer) {
		c.logger.Info("Adding Finalizer for Engine")
		if ok := controllerutil.AddFinalizer(c.mdaiCR, hubFinalizer); !ok {
			c.logger.Error(nil, "Failed to add finalizer into the custom resource")
			return RequeueWithError(errors.New("failed to add finalizer " + hubFinalizer))
		}

		if err := c.client.Update(ctx, c.mdaiCR); err != nil {
			c.logger.Error(err, "Failed to update custom resource to add finalizer")
			return RequeueWithError(err)
		}
		return StopProcessing() // when finalizer is added it will trigger reconciliation
	}
	return ContinueProcessing()
}

func (c HubAdapter) ensureStatusInitialized(ctx context.Context) (OperationResult, error) {
	if len(c.mdaiCR.Status.Conditions) == 0 {
		meta.SetStatusCondition(&c.mdaiCR.Status.Conditions, metav1.Condition{Type: typeAvailableHub, Status: metav1.ConditionUnknown, Reason: "Reconciling", Message: "Starting reconciliation"})
		if err := c.client.Status().Update(ctx, c.mdaiCR); err != nil {
			c.logger.Error(err, "Failed to update Cluster status")
			return RequeueWithError(err)
		}
		c.logger.Info("Re-queued to reconcile with updated status")
		return StopProcessing()
	}
	return ContinueProcessing()
}

// finalizeHub handles the deletion of a hub
func (c HubAdapter) finalizeHub(ctx context.Context) (ObjectState, error) {
	if !controllerutil.ContainsFinalizer(c.mdaiCR, hubFinalizer) {
		c.logger.Info("No finalizer found")
		return ObjectModified, nil
	}

	c.logger.Info("Performing Finalizer Operations for Cluster before delete CR")

	err := c.deletePrometheusRule(ctx)
	if err != nil {
		c.logger.Info("Failed to delete prometheus rules, will re-try later")
		return ObjectUnchanged, err
	}

	if err := c.client.Get(ctx, types.NamespacedName{Name: c.mdaiCR.Name, Namespace: c.mdaiCR.Namespace}, c.mdaiCR); err != nil {
		if apierrors.IsNotFound(err) {
			c.logger.Info("Cluster has been deleted, no need to finalize")
			return ObjectModified, nil
		}
		c.logger.Error(err, "Failed to re-fetch Engine")
		return ObjectUnchanged, err
	}

	if meta.SetStatusCondition(&c.mdaiCR.Status.Conditions, metav1.Condition{
		Type:    typeDegradedHub,
		Status:  metav1.ConditionTrue,
		Reason:  "Finalizing",
		Message: fmt.Sprintf("Finalizer operations for custom resource %s name were successfully accomplished", c.mdaiCR.Name),
	}) {
		if err := c.client.Status().Update(ctx, c.mdaiCR); err != nil {
			if apierrors.IsNotFound(err) {
				c.logger.Info("Cluster has been deleted, no need to finalize")
				return ObjectModified, nil
			}
			c.logger.Error(err, "Failed to update Cluster status")

			return ObjectUnchanged, err
		}
	}

	c.logger.Info("Removing Finalizer for Cluster after successfully perform the operations")
	if err := c.ensureHubFinalizerDeleted(ctx); err != nil {
		return ObjectUnchanged, err
	}

	prefix := VariableKeyPrefix + c.mdaiCR.Name + "/"
	c.logger.Info("Cleaning up old variables from Valkey with prefix", "prefix", prefix)
	if err := c.deleteKeysWithPrefixUsingScan(ctx, prefix, map[string]struct{}{}); err != nil {
		return ObjectUnchanged, err
	}

	return ObjectModified, nil
}

// ensureHubFinalizerDeleted removes finalizer of a Hub
func (c HubAdapter) ensureHubFinalizerDeleted(ctx context.Context) error {
	c.logger.Info("Deleting Cluster Finalizer")
	return c.deleteFinalizer(ctx, c.mdaiCR, hubFinalizer)
}

// deleteFinalizer deletes finalizer of a generic CR
func (c HubAdapter) deleteFinalizer(ctx context.Context, object client.Object, finalizer string) error {
	metadata, err := meta.Accessor(object)
	if err != nil {
		c.logger.Error(err, "Failed to delete finalizer", "finalizer", finalizer)
		return err
	}
	finalizers := metadata.GetFinalizers()
	if slices.Contains(finalizers, finalizer) {
		metadata.SetFinalizers(slices.DeleteFunc(finalizers, func(f string) bool { return f == finalizer }))
		return c.client.Update(ctx, object)
	}
	return nil
}

// ensurePrometheusRuleSynchronized creates or updates PrometheusFilter CR
func (c HubAdapter) ensureEvaluationsSynchronized(ctx context.Context) (OperationResult, error) {
	defaultPrometheusRuleName := "mdai-" + c.mdaiCR.Name + "-alert-rules"
	c.logger.Info("EnsurePrometheusRuleSynchronized")

	evals := c.mdaiCR.Spec.Evaluations

	prometheusRule := &prometheusv1.PrometheusRule{}
	err := c.client.Get(
		ctx,
		client.ObjectKey{Namespace: c.mdaiCR.Namespace, Name: defaultPrometheusRuleName},
		prometheusRule,
	)

	// rules exist, but no evaluations
	if evals == nil {
		c.logger.Info("No evaluations found, skipping PrometheusRule creation")
		if err == nil {
			c.logger.Info("Removing existing rules")
			if err := c.deletePrometheusRule(ctx); err != nil {
				c.logger.Error(err, "Failed to remove existing rules")
			}
		}
		return ContinueProcessing()
	}

	// create new prometheus rule
	if apierrors.IsNotFound(err) {
		prometheusRule = &prometheusv1.PrometheusRule{
			ObjectMeta: metav1.ObjectMeta{
				Name:      defaultPrometheusRuleName,
				Namespace: c.mdaiCR.Namespace,
			},
			Spec: prometheusv1.PrometheusRuleSpec{
				Groups: []prometheusv1.RuleGroup{
					{
						Name:  "mdai",
						Rules: []prometheusv1.Rule{},
					},
				},
			},
		}
		if err := c.client.Create(ctx, prometheusRule); err != nil {
			c.logger.Error(err, "Failed to create PrometheusRule"+defaultPrometheusRuleName, "prometheus_rule_name", defaultPrometheusRuleName)
			return RequeueAfter(requeueTime, err)
		}
		c.logger.Info("Created new PrometheusRule:"+defaultPrometheusRuleName, "prometheus_rule_name", defaultPrometheusRuleName)
	} else if err != nil {
		c.logger.Error(err, "Failed to get PrometheusRule:"+defaultPrometheusRuleName, "prometheus_rule_name", defaultPrometheusRuleName)
		return RequeueAfter(requeueTime, err)
	}

	if c.mdaiCR.Spec.Config != nil && c.mdaiCR.Spec.Config.EvaluationInterval != nil {
		prometheusRule.Spec.Groups[0].Interval = c.mdaiCR.Spec.Config.EvaluationInterval
	}

	rules := make([]prometheusv1.Rule, 0, len(*evals))
	for _, eval := range *evals {
		rule := c.composePrometheusRule(eval)
		rules = append(rules, rule)
	}

	prometheusRule.Spec.Groups[0].Rules = rules
	if err = c.client.Update(ctx, prometheusRule); err != nil {
		c.logger.Error(err, "Failed to update PrometheusRule")
	}

	return ContinueProcessing()
}

func (c HubAdapter) composePrometheusRule(alertingRule mdaiv1.Evaluation) prometheusv1.Rule {
	alertName := alertingRule.Name

	prometheusRule := prometheusv1.Rule{
		Expr:  alertingRule.Expr,
		Alert: alertName,
		For:   alertingRule.For,
		Annotations: map[string]string{
			"alert_name":    alertName,
			"hub_name":      c.mdaiCR.Name,
			"current_value": "{{ $value | printf \"%.2f\" }}",
			"expression":    alertingRule.Expr.StrVal,
		},
		Labels: map[string]string{
			"severity": alertingRule.Severity,
		},
	}

	if alertingRule.OnStatus != nil {
		actionContextJSON, err := json.Marshal(alertingRule.OnStatus)
		if err != nil {
			c.logger.Error(err, "Failed to compose action context for eval", "name", alertName, "status", *alertingRule.OnStatus)
		}
		prometheusRule.Annotations["action_context"] = string(actionContextJSON)
	}

	if alertingRule.RelevantLabels != nil {
		relevantLabelsJSON, err := json.Marshal(*alertingRule.RelevantLabels)
		if err != nil {
			c.logger.Error(err, "Failed to compose relevant labels for eval", "name", alertName, "relevantLabels", *alertingRule.RelevantLabels)
		}
		prometheusRule.Annotations["relevant_labels"] = string(relevantLabelsJSON)
	}

	return prometheusRule
}

func (c HubAdapter) deletePrometheusRule(ctx context.Context) error {
	prometheusRuleName := "mdai-" + c.mdaiCR.Name + "-alert-rules"
	prometheusRule := &prometheusv1.PrometheusRule{
		ObjectMeta: metav1.ObjectMeta{
			Name:      prometheusRuleName,
			Namespace: c.mdaiCR.Namespace,
		},
	}

	err := c.client.Delete(ctx, prometheusRule)
	if err != nil {
		if apierrors.IsNotFound(err) {
			c.logger.Info("PrometheusRule not found, nothing to delete", "prometheus_rule_name", prometheusRuleName)
			return nil
		}
		c.logger.Error(err, "Failed to delete prometheusRule", "prometheus_rule_name", prometheusRuleName)
		return err
	}

	c.logger.Info("Deleted PrometheusRule", "prometheus_rule_name", prometheusRuleName)
	return nil
}

//nolint:gocyclo // TODO refactor later
func (c HubAdapter) ensureVariableSynced(ctx context.Context) (OperationResult, error) {
	// current assumption is we have only built-in Valkey storage
	variables := c.mdaiCR.Spec.Variables
	if variables == nil {
		c.logger.Info("No variables found in the CR, skipping variable synchronization")
		return ContinueProcessing()
	}

	envMap := make(map[string]string)
	dataAdapter := datacore.NewValkeyAdapter(c.valKeyClient, c.logger)
	valkeyKeysToKeep := map[string]struct{}{}
	for _, variable := range *variables {
		if variable.Type != mdaiv1.VariableTypeComputed {
			c.logger.Info("Variable type is not supported yet", "variable", variable.StorageKey, "type", variable.Type)
			continue
		}
		switch variable.StorageType {
		case mdaiv1.VariableSourceTypeBuiltInValkey:
			valkeyKey := datacore.ComposeValkeyKey(c.mdaiCR.Name, variable.StorageKey)
			valkeyKeysToKeep[valkeyKey] = struct{}{}
			switch variable.DataType {
			case mdaiv1.VariableDataTypeSet:
				valueAsSlice, err := dataAdapter.GetSetAsStringSlice(ctx, valkeyKey)
				if err != nil {
					return RequeueAfter(requeueTime, err)
				}

				for _, serializer := range variable.SerializeAs {
					exportedVariableName := serializer.Name
					if envMap[exportedVariableName] != "" {
						c.logger.Info("Serializer configuration overrides existing configuration", "exportedVariableName", exportedVariableName)
						continue
					}

					transformers := serializer.Transformers
					if len(transformers) == 0 {
						c.logger.Info("No Transformers configured", "exportedVariableName", exportedVariableName)
						continue
					}
					for _, transformer := range transformers {
						switch transformer.Type {
						case mdaiv1.TransformerTypeJoin:
							delimiter := transformer.Join.Delimiter
							variableWithDelimiter := strings.Join(valueAsSlice, delimiter)
							envMap[exportedVariableName] = variableWithDelimiter
						default:
							c.logger.Error(fmt.Errorf("unsupported Transformer type: %s", transformer.Type), "exportedVariableName", exportedVariableName)
						}
					}
				}
			case mdaiv1.VariableDataTypeString, mdaiv1.VariableDataTypeInt, mdaiv1.VariableDataTypeBoolean:
				// int is represented as string in Valkey, we assume writer guarantee the variable type is correct
				// boolean is represented as string in Valkey: false or true, we assume writer guarantee the variable type is correct
				value, found, err := dataAdapter.GetString(ctx, valkeyKey)
				if err != nil {
					return RequeueAfter(requeueTime, err)
				}
				if !found {
					continue
				}
				for _, serializer := range variable.SerializeAs {
					exportedVariableName := serializer.Name
					envMap[exportedVariableName] = value
				}
			case mdaiv1.VariableDataTypeMap:
				valueAsString, err := dataAdapter.GetMapAsString(ctx, valkeyKey)
				if err != nil {
					return RequeueAfter(requeueTime, err)
				}
				for _, serializer := range variable.SerializeAs {
					exportedVariableName := serializer.Name
					envMap[exportedVariableName] = valueAsString
				}
			default:
				c.logger.Info("Unsupported variable type", "variableType", variable.DataType, "variableStorageKey", variable.StorageKey)
				continue
			}
		}
	}

	c.logger.Info("Deleting old valkey keys", "valkeyKeysToKeep", valkeyKeysToKeep)
	if err := c.deleteKeysWithPrefixUsingScan(ctx, VariableKeyPrefix+c.mdaiCR.Name+"/", valkeyKeysToKeep); err != nil {
		return OperationResult{}, err
	}

	collectors, err := c.listOtelCollectorsWithLabel(ctx, fmt.Sprintf("%s=%s", LabelMdaiHubName, c.mdaiCR.Name))
	if err != nil {
		return OperationResult{}, err
	}

	// assuming collectors could be running in different namespaces, so we need to update envConfigMap in each namespace
	namespaces := make(map[string]struct{})
	for _, collector := range collectors {
		namespaces[collector.Namespace] = struct{}{}
	}

	namespaceToRestart := make(map[string]struct{})
	for namespace := range namespaces {
		operationResult, err := c.createOrUpdateEnvConfigMap(ctx, envMap, namespace)
		if err != nil {
			return OperationResult{}, err
		}
		if operationResult == controllerutil.OperationResultCreated || operationResult == controllerutil.OperationResultUpdated {
			namespaceToRestart[namespace] = struct{}{}
		}
	}
	auditAdapter := audit.NewAuditAdapter(c.logger, c.valKeyClient, c.valkeyAuditStreamExpiry)

	for _, collector := range collectors {
		if _, shouldRestart := namespaceToRestart[collector.Namespace]; shouldRestart {
			c.logger.Info("Triggering restart of OpenTelemetry Collector", "name", collector.Name)
			collectorCopy := collector.DeepCopy()
			if collectorCopy.Annotations == nil {
				collectorCopy.Annotations = make(map[string]string)
			}
			collectorCopy.Annotations["kubectl.kubernetes.io/restartedAt"] = time.Now().Format(time.RFC3339)

			if err := c.client.Update(ctx, collectorCopy); err != nil {
				if apierrors.IsConflict(err) {
					c.logger.Info("Conflict while updating OpenTelemetry Collector, will retry", "name", collectorCopy.Name)
					return RequeueAfter(requeueTime, nil)
				}
				c.logger.Error(err, "Failed to update OpenTelemetry Collector", "name", collectorCopy.Name)
				return OperationResult{}, err
			}

			if err := auditAdapter.InsertAuditLogEventFromMap(ctx, auditAdapter.CreateRestartEvent(c.mdaiCR.Name, envMap)); err != nil {
				return OperationResult{}, err
			}
		}
	}

	return ContinueProcessing()
}

func (c HubAdapter) deleteKeysWithPrefixUsingScan(ctx context.Context, prefix string, keep map[string]struct{}) error {
	keyPattern := prefix + "*"
	valkeyClient := c.valKeyClient

	var cursor uint64
	for {
		scanResult, err := valkeyClient.Do(ctx, valkeyClient.B().Scan().Cursor(cursor).Match(keyPattern).Count(100).Build()).AsScanEntry()
		if err != nil {
			return fmt.Errorf("failed to scan with prefix %s: %w", prefix, err)
		}
		for _, k := range scanResult.Elements {
			if _, exists := keep[k]; exists {
				continue
			}
			if _, err := valkeyClient.Do(ctx, valkeyClient.B().Del().Key(k).Build()).AsInt64(); err != nil {
				return fmt.Errorf("failed to delete key %s: %w", k, err)
			}
		}
		cursor = scanResult.Cursor
		if cursor == 0 {
			break
		}
	}

	return nil
}

func (c HubAdapter) createOrUpdateEnvConfigMap(ctx context.Context, envMap map[string]string, namespace string) (controllerutil.OperationResult, error) {
	envConfigMapName := c.mdaiCR.Name + envConfigMapNamePostfix
	desiredConfigMap := &v1.ConfigMap{
		ObjectMeta: metav1.ObjectMeta{
			Name:      envConfigMapName,
			Namespace: namespace,
		},
	}
	// we are not setting an owner reference here as we want to allow config maps being deployed across namespaces
	operationResult, err := controllerutil.CreateOrUpdate(ctx, c.client, desiredConfigMap, func() error {
		desiredConfigMap.Data = envMap
		return nil
	})
	if err != nil {
		c.logger.Error(err, "Failed to create or update ConfigMap", "name", envConfigMapName, "namespace", namespace)
		return controllerutil.OperationResultNone, fmt.Errorf("failed to create or update ConfigMap: %w", err)
	}

	c.logger.Info("Successfully created or updated ConfigMap", "name", envConfigMapName, "namespace", namespace, "operation", operationResult)
	return operationResult, nil
}

func (c HubAdapter) listOtelCollectorsWithLabel(ctx context.Context, labelSelector string) ([]v1beta1.OpenTelemetryCollector, error) {
	var collectorList v1beta1.OpenTelemetryCollectorList

	selector, err := labels.Parse(labelSelector)
	if err != nil {
		return nil, fmt.Errorf("failed to parse label selector: %w", err)
	}

	listOptions := &client.ListOptions{
		LabelSelector: selector,
	}

	if err := c.client.List(ctx, &collectorList, listOptions); err != nil {
		return nil, fmt.Errorf("failed to list OpenTelemetryCollectors: %w", err)
	}

	return collectorList.Items, nil
}

// ensureHubDeletionProcessed deletes Cluster in cases a deletion was triggered
func (c HubAdapter) ensureHubDeletionProcessed(ctx context.Context) (OperationResult, error) {
	if !c.mdaiCR.DeletionTimestamp.IsZero() {
		c.logger.Info("Deleting Cluster:" + c.mdaiCR.Name)
		crState, err := c.finalizeHub(ctx)
		if crState == ObjectUnchanged || err != nil {
			c.logger.Info("Has to requeue mdai")
			return RequeueAfter(5*time.Second, err)
		}
		return StopProcessing()
	}
	return ContinueProcessing()
}

func int32Ptr(i int32) *int32 {
	return &i
}

func getConfigMapSHA(config v1.ConfigMap) (string, error) {
	data, err := json.Marshal(config)
	if err != nil {
		return "", err
	}
	sum := sha256.Sum256(data)
	return hex.EncodeToString(sum[:]), nil
}

func (c HubAdapter) ensureStatusSetToDone(ctx context.Context) (OperationResult, error) {
	// Re-fetch the Custom Resource after update or create
	if err := c.client.Get(ctx, types.NamespacedName{Name: c.mdaiCR.Name, Namespace: c.mdaiCR.Namespace}, c.mdaiCR); err != nil {
		c.logger.Error(err, "Failed to re-fetch Engine")
		return Requeue()
	}
	meta.SetStatusCondition(&c.mdaiCR.Status.Conditions, metav1.Condition{
		Type:   typeAvailableHub,
		Status: metav1.ConditionTrue, Reason: "Reconciling",
		Message: "reconciled successfully",
	})
	if err := c.client.Status().Update(ctx, c.mdaiCR); err != nil {
		if apierrors.ReasonForError(err) == metav1.StatusReasonConflict {
			c.logger.Info("re-queuing due to resource conflict")
			return Requeue()
		}
		c.logger.Error(err, "Failed to update mdai hub status")
		return Requeue()
	}
	c.logger.Info("Status set to done for mdai hub", "mdaiHub", c.mdaiCR.Name)
	return ContinueProcessing()
}<|MERGE_RESOLUTION|>--- conflicted
+++ resolved
@@ -43,13 +43,7 @@
 
 	envConfigMapNamePostfix = "-variables"
 
-<<<<<<< HEAD
-	MdaiHubEventHistoryStreamName = "mdai_hub_event_history"
-	requeueTime                   = time.Second * 10
-=======
-	observerDefaultImage = "public.ecr.aws/decisiveai/watcher-collector:0.1.3"
 	requeueTime          = time.Second * 10
->>>>>>> f700dc20
 
 	hubNameLabel      = "mdai-hub-name"
 	HubComponentLabel = "mdai-hub-component"
