package controller

import (
	"context"
	"crypto/sha256"
	"encoding/hex"
	"encoding/json"
	"errors"
	"fmt"
	"os"
	"slices"
	"strings"
	"time"

<<<<<<< HEAD
	"github.com/decisiveai/mdai-data-core/events"
	"go.uber.org/zap"

	"github.com/decisiveai/mdai-data-core/audit"

	vars "github.com/decisiveai/mdai-data-core/variables"
=======
	"github.com/decisiveai/mdai-data-core/audit"
	datacore "github.com/decisiveai/mdai-data-core/variables"
>>>>>>> d8cbf75d
	mdaiv1 "github.com/decisiveai/mdai-operator/api/v1"
	"github.com/decisiveai/opentelemetry-operator/apis/v1beta1"
	"github.com/go-logr/logr"
	prometheusv1 "github.com/prometheus-operator/prometheus-operator/pkg/apis/monitoring/v1"
	"github.com/valkey-io/valkey-go"
	"go.uber.org/zap"
	corev1 "k8s.io/api/core/v1"
	apierrors "k8s.io/apimachinery/pkg/api/errors"
	"k8s.io/apimachinery/pkg/api/meta"
	metav1 "k8s.io/apimachinery/pkg/apis/meta/v1"
	"k8s.io/apimachinery/pkg/labels"
	"k8s.io/apimachinery/pkg/runtime"
	"k8s.io/apimachinery/pkg/types"
	"k8s.io/client-go/tools/record"
	"sigs.k8s.io/controller-runtime/pkg/client"
	"sigs.k8s.io/controller-runtime/pkg/controller/controllerutil"
)

const (
	envConfigMapNamePostfix        = "-variables"
	manualEnvConfigMapNamePostfix  = "-manual-variables"
	automationConfigMapNamePostfix = "-automation"

	requeueTime = time.Second * 5

	hubNameLabel       = "mydecisive.ai/hub-name"
	HubComponentLabel  = "mydecisive.ai/hub-component"
	configMapTypeLabel = "mydecisive.ai/configmap-type"
)

var (
	errUnsupportedVariableDataType   = errors.New("unsupported variable data type")
	errUnsupportedVariableType       = errors.New("unsupported variable type")
	errUnsupportedVariableSourceType = errors.New("unsupported variable source type")
	errUnsupportedTransformerType    = errors.New("unsupported transformer type")
)

var _ Adapter = (*HubAdapter)(nil)

type HubAdapter struct {
	mdaiCR                  *mdaiv1.MdaiHub
	logger                  logr.Logger
	client                  client.Client
	recorder                record.EventRecorder
	scheme                  *runtime.Scheme
	valKeyClient            valkey.Client
	valkeyAuditStreamExpiry time.Duration
	releaseName             string
	zapLogger               *zap.Logger
}

func NewHubAdapter(
	cr *mdaiv1.MdaiHub,
	log logr.Logger,
	zapLogger *zap.Logger,
	k8sClient client.Client,
	recorder record.EventRecorder,
	scheme *runtime.Scheme,
	valkeyClient valkey.Client,
	valkeyAuditStreamExpiry time.Duration,
) *HubAdapter {
	return &HubAdapter{
		mdaiCR:                  cr,
		logger:                  log,
		client:                  k8sClient,
		recorder:                recorder,
		scheme:                  scheme,
		valKeyClient:            valkeyClient,
		valkeyAuditStreamExpiry: valkeyAuditStreamExpiry,
		releaseName:             os.Getenv("RELEASE_NAME"),
		zapLogger:               zapLogger,
	}
}

func (c HubAdapter) ensureFinalizerInitialized(ctx context.Context) (OperationResult, error) {
	if controllerutil.ContainsFinalizer(c.mdaiCR, hubFinalizer) {
		return ContinueProcessing()
	}
	c.logger.Info("Adding Finalizer for MdaiHub")
	if ok := controllerutil.AddFinalizer(c.mdaiCR, hubFinalizer); !ok {
		c.logger.Error(nil, "Failed to add finalizer into the custom resource")
		return RequeueWithError(errors.New("failed to add finalizer " + hubFinalizer))
	}

	if err := c.client.Update(ctx, c.mdaiCR); err != nil {
		c.logger.Error(err, "Failed to update custom resource to add finalizer")
		return RequeueWithError(err)
	}
	return StopProcessing() // when finalizer is added it will trigger reconciliation
}

func (c HubAdapter) ensureStatusInitialized(ctx context.Context) (OperationResult, error) {
	if len(c.mdaiCR.Status.Conditions) != 0 {
		return ContinueProcessing()
	}
	meta.SetStatusCondition(&c.mdaiCR.Status.Conditions, metav1.Condition{Type: typeAvailableHub, Status: metav1.ConditionUnknown, Reason: "Reconciling", Message: "Starting reconciliation"})
	if err := c.client.Status().Update(ctx, c.mdaiCR); err != nil {
		c.logger.Error(err, "Failed to update Cluster status")
		return RequeueWithError(err)
	}
	c.logger.Info("Re-queued to reconcile with updated status")
	return StopProcessing()
}

// finalize handles the deletion of a hub
func (c HubAdapter) finalize(ctx context.Context) (ObjectState, error) {
	if !controllerutil.ContainsFinalizer(c.mdaiCR, hubFinalizer) {
		c.logger.Info("No finalizer found")
		return ObjectModified, nil
	}

	c.logger.Info("Performing Finalizer Operations for Cluster before delete CR")

	err := c.deletePrometheusRule(ctx)
	if err != nil {
		c.logger.Info("Failed to delete prometheus rules, will re-try later")
		return ObjectUnchanged, err
	}

	if err := c.client.Get(ctx, types.NamespacedName{Name: c.mdaiCR.Name, Namespace: c.mdaiCR.Namespace}, c.mdaiCR); err != nil {
		if apierrors.IsNotFound(err) {
			c.logger.Info("Cluster has been deleted, no need to finalize")
			return ObjectModified, nil
		}
		c.logger.Error(err, "Failed to re-fetch MdaiHub")
		return ObjectUnchanged, err
	}

	if meta.SetStatusCondition(&c.mdaiCR.Status.Conditions, metav1.Condition{
		Type:    typeDegradedHub,
		Status:  metav1.ConditionTrue,
		Reason:  "Finalizing",
		Message: fmt.Sprintf("Finalizer operations for custom resource %s name were successfully accomplished", c.mdaiCR.Name),
	}) {
		if err := c.client.Status().Update(ctx, c.mdaiCR); err != nil {
			if apierrors.IsNotFound(err) {
				c.logger.Info("Cluster has been deleted, no need to finalize")
				return ObjectModified, nil
			}
			c.logger.Error(err, "Failed to update Cluster status")

			return ObjectUnchanged, err
		}
	}

	c.logger.Info("Removing Finalizer for Cluster after successfully perform the operations")
	if err := c.ensureFinalizerDeleted(ctx); err != nil {
		return ObjectUnchanged, err
	}

	prefix := VariableKeyPrefix + c.mdaiCR.Name + "/"
	c.logger.Info("Cleaning up old variables from Valkey with prefix", "prefix", prefix)
	if err := vars.NewValkeyAdapter(c.valKeyClient, c.zapLogger).DeleteKeysWithPrefixUsingScan(ctx, map[string]struct{}{}, c.mdaiCR.Name); err != nil {
		return ObjectUnchanged, err
	}

	return ObjectModified, nil
}

// ensureFinalizerDeleted removes finalizer of a Hub
func (c HubAdapter) ensureFinalizerDeleted(ctx context.Context) error {
	c.logger.Info("Deleting Cluster Finalizer")
	return c.deleteFinalizer(ctx, c.mdaiCR, hubFinalizer)
}

// deleteFinalizer deletes finalizer of a generic CR
func (c HubAdapter) deleteFinalizer(ctx context.Context, object client.Object, finalizer string) error {
	metadata, err := meta.Accessor(object)
	if err != nil {
		c.logger.Error(err, "Failed to delete finalizer", "finalizer", finalizer)
		return err
	}
	finalizers := metadata.GetFinalizers()
	if slices.Contains(finalizers, finalizer) {
		metadata.SetFinalizers(slices.DeleteFunc(finalizers, func(f string) bool { return f == finalizer }))
		return c.client.Update(ctx, object)
	}
	return nil
}

// ensurePrometheusRuleSynchronized creates or updates PrometheusFilter CR
func (c HubAdapter) ensurePrometheusAlertsSynchronized(ctx context.Context) (OperationResult, error) {
	defaultPrometheusRuleName := "mdai-" + c.mdaiCR.Name + "-alert-rules"
	c.logger.Info("EnsurePrometheusRuleSynchronized")

	evals := c.mdaiCR.Spec.PrometheusAlert

	prometheusRule := &prometheusv1.PrometheusRule{}
	err := c.client.Get(
		ctx,
		client.ObjectKey{Namespace: c.mdaiCR.Namespace, Name: defaultPrometheusRuleName},
		prometheusRule,
	)

	// rules exist, but no evaluations
	if evals == nil {
		c.logger.Info("No evaluations found, skipping PrometheusRule creation")
		if err == nil {
			c.logger.Info("Removing existing rules")
			if deleteErr := c.deletePrometheusRule(ctx); deleteErr != nil {
				c.logger.Error(deleteErr, "Failed to remove existing rules")
			}
		}
		return ContinueProcessing()
	}

	// create new prometheus rule
	if apierrors.IsNotFound(err) {
		prometheusRule = &prometheusv1.PrometheusRule{
			ObjectMeta: metav1.ObjectMeta{
				Name:      defaultPrometheusRuleName,
				Namespace: c.mdaiCR.Namespace,
				Labels: map[string]string{
					LabelManagedByMdaiKey:        LabelManagedByMdaiValue,
					"app.kubernetes.io/part-of":  "kube-prometheus-stack",
					"app.kubernetes.io/instance": c.releaseName,
				},
			},
			Spec: prometheusv1.PrometheusRuleSpec{
				Groups: []prometheusv1.RuleGroup{
					{
						Name:  "mdai",
						Rules: []prometheusv1.Rule{},
					},
				},
			},
		}
		if createErr := c.client.Create(ctx, prometheusRule); createErr != nil {
			c.logger.Error(createErr, "Failed to create PrometheusRule", "prometheus_rule_name", defaultPrometheusRuleName)
			return RequeueAfter(requeueTime, err)
		}
		c.logger.Info("Created new PrometheusRule", "prometheus_rule_name", defaultPrometheusRuleName)
	} else if err != nil {
		c.logger.Error(err, "Failed to get PrometheusRule", "prometheus_rule_name", defaultPrometheusRuleName)
		return RequeueAfter(requeueTime, err)
	}

	if c.mdaiCR.Spec.Config != nil && c.mdaiCR.Spec.Config.EvaluationInterval != nil {
		prometheusRule.Spec.Groups[0].Interval = c.mdaiCR.Spec.Config.EvaluationInterval
	}

	rules := make([]prometheusv1.Rule, 0, len(evals))
	for _, eval := range evals {
		rules = append(rules, c.composePrometheusRule(eval))
	}

	prometheusRule.Spec.Groups[0].Rules = rules
	if err = c.client.Update(ctx, prometheusRule); err != nil {
		c.logger.Error(err, "Failed to update PrometheusRule")
	}

	return ContinueProcessing()
}

func (c HubAdapter) composePrometheusRule(alertingRule mdaiv1.PrometheusAlert) prometheusv1.Rule {
	prometheusRule := prometheusv1.Rule{
		Expr:  alertingRule.Expr,
		Alert: alertingRule.Name,
		For:   alertingRule.For,
		Annotations: map[string]string{
			"alert_name":    alertingRule.Name,
			"hub_name":      c.mdaiCR.Name,
			"current_value": "{{ $value | printf \"%.2f\" }}",
			"expression":    alertingRule.Expr.StrVal,
		},
		Labels: map[string]string{
			"severity": alertingRule.Severity,
		},
	}

	return prometheusRule
}

func (c HubAdapter) deletePrometheusRule(ctx context.Context) error {
	prometheusRuleName := "mdai-" + c.mdaiCR.Name + "-alert-rules"
	prometheusRule := &prometheusv1.PrometheusRule{
		ObjectMeta: metav1.ObjectMeta{
			Name:      prometheusRuleName,
			Namespace: c.mdaiCR.Namespace,
		},
	}

	err := c.client.Delete(ctx, prometheusRule)
	if err != nil {
		if apierrors.IsNotFound(err) {
			c.logger.Info("PrometheusRule not found, nothing to delete", "prometheus_rule_name", prometheusRuleName)
			return nil
		}
		c.logger.Error(err, "Failed to delete prometheusRule", "prometheus_rule_name", prometheusRuleName)
		return err
	}

	c.logger.Info("Deleted PrometheusRule", "prometheus_rule_name", prometheusRuleName)
	return nil
}

func (c HubAdapter) handleComputedVariable(ctx context.Context, dataAdapter *datacore.ValkeyAdapter, variable mdaiv1.Variable, envMap map[string]string) error {
	//nolint: exhaustive
	switch variable.DataType {
	case mdaiv1.VariableDataTypeSet:
		valueAsSlice, err := dataAdapter.GetSetAsStringSlice(ctx, variable.Key, c.mdaiCR.Name)
		if err != nil {
			return err
		}
		c.applySetTransformation(variable, envMap, valueAsSlice)
	case mdaiv1.VariableDataTypeString, mdaiv1.VariableDataTypeInt, mdaiv1.VariableDataTypeBoolean, mdaiv1.VariableDataTypeFloat:
		// int is represented as string in Valkey, we assume writer guarantee the variable type is correct
		// boolean is represented as string in Valkey: false or true, we assume writer guarantee the variable type is correct
		value, found, err := dataAdapter.GetString(ctx, variable.Key, c.mdaiCR.Name)
		if err != nil {
			return err
		}
		if !found {
			return nil
		}
		c.applySerializerToString(variable, envMap, value)
	case mdaiv1.VariableDataTypeMap:
		value, err := dataAdapter.GetMapAsString(ctx, variable.Key, c.mdaiCR.Name)
		if err != nil {
			return err
		}
		c.applySerializerToString(variable, envMap, value)
	default:
		c.logger.Error(fmt.Errorf("%w: %s", errUnsupportedVariableDataType, variable.DataType), errUnsupportedVariableDataType.Error(), "key", variable.Key)
	}

<<<<<<< HEAD
	envMap := make(map[string]string)
	manualEnvMap := make(map[string]string)
	dataAdapter := vars.NewValkeyAdapter(c.valKeyClient, c.zapLogger)
	valkeyKeysToKeep := map[string]struct{}{}
	for _, variable := range variables {
		c.logger.Info(fmt.Sprintf("Processing variable: %s", variable.Key))
		switch variable.StorageType {
		case mdaiv1.VariableSourceTypeBuiltInValkey:
			key := variable.Key
			valkeyKeysToKeep[key] = struct{}{}
			switch variable.Type {
			// from the operator's perspective, computed and manual are the same, they are differently processed by the handler
			case mdaiv1.VariableTypeManual:
				manualEnvMap[key] = string(variable.DataType)
				fallthrough
			case mdaiv1.VariableTypeComputed:
				switch variable.DataType {
				case mdaiv1.VariableDataTypeSet:
					valueAsSlice, err := dataAdapter.GetSetAsStringSlice(ctx, key, c.mdaiCR.Name)
					if err != nil {
						return RequeueAfter(requeueTime, err)
					}
					c.applySetTransformation(variable, envMap, valueAsSlice)
				case mdaiv1.VariableDataTypeString, mdaiv1.VariableDataTypeInt, mdaiv1.VariableDataTypeBoolean:
					// int is represented as string in Valkey, we assume writer guarantee the variable type is correct
					// boolean is represented as string in Valkey: false or true, we assume writer guarantee the variable type is correct
					value, found, err := dataAdapter.GetString(ctx, key, c.mdaiCR.Name)
					if err != nil {
						return RequeueAfter(requeueTime, err)
					}
					if !found {
						continue
					}
					c.applySerializerToString(variable, envMap, value)
				case mdaiv1.VariableDataTypeMap:
					value, err := dataAdapter.GetMapAsString(ctx, key, c.mdaiCR.Name)
					if err != nil {
						return RequeueAfter(requeueTime, err)
					}
					c.applySerializerToString(variable, envMap, value)
				default:
					c.logger.Error(fmt.Errorf("unsupported variable data type: %s", variable.DataType), "key", variable.Key)
					continue
				}
			case mdaiv1.VariableTypeMeta:
				switch variable.DataType {
				case mdaiv1.MetaVariableDataTypePriorityList:
					valueAsSlice, found, err := dataAdapter.GetOrCreateMetaPriorityList(ctx, key, c.mdaiCR.Name, variable.VariableRefs)
					if err != nil {
						return RequeueAfter(requeueTime, err)
					}
					if !found {
						continue
					}
					c.applySetTransformation(variable, envMap, valueAsSlice)
				case mdaiv1.MetaVariableDataTypeHashSet:
					value, found, err := dataAdapter.GetOrCreateMetaHashSet(ctx, key, c.mdaiCR.Name, variable.VariableRefs[0], variable.VariableRefs[1])
					if err != nil {
						return RequeueAfter(requeueTime, err)
					}
					if !found {
						continue
					}
					c.applySerializerToString(variable, envMap, value)
				default:
					c.logger.Error(fmt.Errorf("unsupported variable data type: %s", variable.DataType), "key", variable.Key)
				}
			default:
				c.logger.Error(fmt.Errorf("unsupported variable type: %s", variable.Type), "key", variable.Key)
				continue
=======
	return nil
}

func (c HubAdapter) handleMetaVariable(ctx context.Context, dataAdapter *datacore.ValkeyAdapter, variable mdaiv1.Variable, envMap map[string]string) error {
	//nolint: exhaustive
	switch variable.DataType {
	case mdaiv1.MetaVariableDataTypePriorityList:
		valueAsSlice, found, err := dataAdapter.GetOrCreateMetaPriorityList(ctx, variable.Key, c.mdaiCR.Name, variable.VariableRefs)
		if err != nil {
			return err
		}
		if !found {
			return nil
		}
		c.applySetTransformation(variable, envMap, valueAsSlice)
	case mdaiv1.MetaVariableDataTypeHashSet:
		value, found, err := dataAdapter.GetOrCreateMetaHashSet(ctx, variable.Key, c.mdaiCR.Name, variable.VariableRefs[0], variable.VariableRefs[1])
		if err != nil {
			return err
		}
		if !found {
			return nil
		}
		c.applySerializerToString(variable, envMap, value)
	default:
		c.logger.Error(fmt.Errorf("%w: %s", errUnsupportedVariableDataType, variable.DataType), errUnsupportedVariableDataType.Error(), "key", variable.Key)
	}
	return nil
}

func (c HubAdapter) syncValkeyVariables(ctx context.Context, envMap, manualEnvMap map[string]string, valkeyKeysToKeep map[string]struct{}) error {
	dataAdapter := datacore.NewValkeyAdapter(c.valKeyClient, c.zapLogger)

	for _, variable := range c.mdaiCR.Spec.Variables {
		c.logger.Info("Processing variable", "key", variable.Key)

		if variable.StorageType != mdaiv1.VariableSourceTypeBuiltInValkey {
			c.logger.Error(fmt.Errorf("%w: %s", errUnsupportedVariableSourceType, variable.StorageType), errUnsupportedVariableSourceType.Error(), "key", variable.Key)
			continue
		}

		key := variable.Key
		valkeyKeysToKeep[key] = struct{}{}

		switch variable.Type {
		case mdaiv1.VariableTypeManual:
			manualEnvMap[key] = string(variable.DataType)
			fallthrough
		case mdaiv1.VariableTypeComputed:
			if err := c.handleComputedVariable(ctx, dataAdapter, variable, envMap); err != nil {
				return err
			}
		case mdaiv1.VariableTypeMeta:
			if err := c.handleMetaVariable(ctx, dataAdapter, variable, envMap); err != nil {
				return err
>>>>>>> d8cbf75d
			}
		default:
			c.logger.Error(fmt.Errorf("%w: %s", errUnsupportedVariableType, variable.Type), errUnsupportedVariableType.Error(), "key", variable.Key)
			continue
		}
	}
	return nil
}

func (c HubAdapter) restartCollectorAndAudit(ctx context.Context, collector v1beta1.OpenTelemetryCollector, envMap map[string]string) error {
	c.logger.Info("Triggering restart of OpenTelemetry Collector", "name", collector.Name)

	collectorCopy := collector.DeepCopy()
	if collectorCopy.Annotations == nil {
		collectorCopy.Annotations = make(map[string]string)
	}
	collectorCopy.Annotations["kubectl.kubernetes.io/restartedAt"] = time.Now().Format(time.RFC3339)

	if err := c.client.Update(ctx, collectorCopy); err != nil {
		if apierrors.IsConflict(err) {
			c.logger.Info("Conflict while updating OpenTelemetry Collector, will retry", "name", collectorCopy.Name)
			return nil // let controller requeue naturally
		}
		return err
	}

	auditAdapter := audit.NewAuditAdapter(c.zapLogger, c.valKeyClient, c.valkeyAuditStreamExpiry)
	restartEvent := auditAdapter.CreateRestartEvent(c.mdaiCR.Name, envMap)
	logFields := []any{"mdai-logstream", "audit"}
	for k, v := range restartEvent {
		logFields = append(logFields, k, v)
	}
	c.logger.Info("AUDIT: Triggering restart of OpenTelemetry Collector", logFields...)
	return auditAdapter.InsertAuditLogEventFromMap(ctx, restartEvent)
}

func (c HubAdapter) syncComputedConfigMapsAndRestart(ctx context.Context, envMap map[string]string) (OperationResult, error) {
	collectors, err := c.listOtelCollectorsWithLabel(ctx, fmt.Sprintf("%s=%s", LabelMdaiHubName, c.mdaiCR.Name))
	if err != nil {
		return RequeueWithError(err)
	}

	// determine which namespaces to restart
	namespaceToRestart := map[string]struct{}{}
	for _, collector := range collectors {
		result, _, err := c.createOrUpdateEnvConfigMap(ctx, envMap, envConfigMapNamePostfix, collector.Namespace)
		if err != nil {
			return RequeueWithError(err)
		}
		if result == controllerutil.OperationResultCreated || result == controllerutil.OperationResultUpdated {
			namespaceToRestart[collector.Namespace] = struct{}{}
		}
	}

	// trigger restarts
	for _, collector := range collectors {
		if _, shouldRestart := namespaceToRestart[collector.Namespace]; shouldRestart {
			if err := c.restartCollectorAndAudit(ctx, collector, envMap); err != nil {
				return RequeueWithError(err)
			}
		}
	}
	return ContinueProcessing()
}

//nolint:gocyclo // TODO refactor later
func (c HubAdapter) ensureVariableSynchronized(ctx context.Context) (OperationResult, error) {
	// current assumption is we have only built-in Valkey storage
	variables := c.mdaiCR.Spec.Variables
	if variables == nil {
		c.logger.Info("No variables found in the CR, skipping variable synchronization")
		return ContinueProcessing()
	}

	envMap := make(map[string]string)
	manualEnvMap := make(map[string]string)
	dataAdapter := datacore.NewValkeyAdapter(c.valKeyClient, c.zapLogger)
	valkeyKeysToKeep := map[string]struct{}{}

	if err := c.syncValkeyVariables(ctx, envMap, manualEnvMap, valkeyKeysToKeep); err != nil {
		return RequeueWithError(err)
	}

	c.logger.Info("Deleting old valkey keys", "valkeyKeysToKeep", valkeyKeysToKeep)
	if err := dataAdapter.DeleteKeysWithPrefixUsingScan(ctx, valkeyKeysToKeep, c.mdaiCR.Name); err != nil {
		return RequeueOnErrorOrContinue(err)
	}

	// manual variables: we need one ConfigMap for hub in hub's namespace
	if len(manualEnvMap) == 0 {
		c.logger.Info("No manual variables defined in the MDAI CR", "name", c.mdaiCR.Name)
		if err := c.deleteEnvConfigMap(ctx, manualEnvConfigMapNamePostfix, c.mdaiCR.Namespace); err != nil {
			c.logger.Error(err, "Failed to delete manual variables ConfigMap", "name", c.mdaiCR.Name, "namespace", c.mdaiCR.Namespace)
			return ContinueWithError(err)
		}
	} else {
		_, _, err := c.createOrUpdateEnvConfigMap(ctx,
			manualEnvMap,
			manualEnvConfigMapNamePostfix,
			c.mdaiCR.Namespace,
			WithOwnerRef(c.mdaiCR, c.scheme))
		if err != nil {
			return ContinueWithError(err)
		}
	}

	return c.syncComputedConfigMapsAndRestart(ctx, envMap)
}

func (c HubAdapter) applySerializerToString(variable mdaiv1.Variable, envMap map[string]string, value string) {
	for _, serializer := range variable.SerializeAs {
		exportedVariableName := serializer.Name
		if _, exists := envMap[exportedVariableName]; exists {
			c.logger.Info("Serializer configuration overrides existing configuration", "exportedVariableName", exportedVariableName)
		}
		envMap[exportedVariableName] = value
	}
}

func (c HubAdapter) applySetTransformation(variable mdaiv1.Variable, envMap map[string]string, valueAsSlice []string) {
	for _, serializer := range variable.SerializeAs {
		exportedVariableName := serializer.Name
		if _, exists := envMap[exportedVariableName]; exists {
			c.logger.Info("Serializer configuration overrides existing configuration", "exportedVariableName", exportedVariableName)
			continue
		}

		transformers := serializer.Transformers
		if len(transformers) == 0 {
			c.logger.Info("No Transformers configured", "exportedVariableName", exportedVariableName)
			continue
		}
		for _, transformer := range transformers {
			switch transformer.Type {
			case mdaiv1.TransformerTypeJoin:
				delimiter := transformer.Join.Delimiter
				variableWithDelimiter := strings.Join(valueAsSlice, delimiter)
				envMap[exportedVariableName] = variableWithDelimiter
			default:
				c.logger.Error(fmt.Errorf("%w: %s", errUnsupportedTransformerType, transformer.Type), errUnsupportedTransformerType.Error(), "exportedVariableName", exportedVariableName)
			}
		}
	}
}

func (c HubAdapter) ensureAutomationsSynchronized(ctx context.Context) (OperationResult, error) {
	if c.mdaiCR.Spec.Automations == nil {
		c.logger.Info("No automations defined in the MDAI CR", "name", c.mdaiCR.Name)
		if err := c.deleteEnvConfigMap(ctx, automationConfigMapNamePostfix, c.mdaiCR.Namespace); err != nil {
			c.logger.Error(err, "Failed to delete automations ConfigMap", "name", c.mdaiCR.Name)
			return RequeueOnErrorOrContinue(err)
		}
		return ContinueProcessing()
	}

	c.logger.Info("Creating or updating ConfigMap for automations", "name", c.mdaiCR.Name)
	automationMap := make(map[string]string, len(c.mdaiCR.Spec.Automations))
	for _, automationRule := range c.mdaiCR.Spec.Automations {
		key := automationRule.Name
		trig, err := transformWhenToTrigger(&automationRule.When)
		if err != nil {
			return OperationResult{}, fmt.Errorf("failed to transform when to trigger: %w", err)
		}
		cmds, err := transformThenToCommands(automationRule.Then)
		if err != nil {
<<<<<<< HEAD
			return OperationResult{}, fmt.Errorf("failed to transform then to command: %w", err)
		}
		rule := events.Rule{
			Name:     automationRule.Name,
			Trigger:  trig,
			Commands: cmds,
=======
			return ContinueWithError(fmt.Errorf("failed to marshal automation workflow: %w", err))
>>>>>>> d8cbf75d
		}
		ruleJSON, err := json.Marshal(rule)
		if err != nil {
			return OperationResult{}, fmt.Errorf("failed to marshal automationRule workflow: %w", err)
		}
		automationMap[key] = string(ruleJSON)
	}
<<<<<<< HEAD

	operationResult, err := c.createOrUpdateEnvConfigMap(ctx, automationMap, automationConfigMapNamePostfix, c.mdaiCR.Namespace, true)
	c.logger.Info(fmt.Sprintf("Successfully %s ConfigMap for automations", operationResult), "name", c.mdaiCR.Name)
=======
	_, _, err := c.createOrUpdateEnvConfigMap(ctx,
		automationMap,
		automationConfigMapNamePostfix,
		c.mdaiCR.Namespace,
		WithOwnerRef(c.mdaiCR, c.scheme))
>>>>>>> d8cbf75d
	if err != nil {
		return RequeueOnErrorOrContinue(err)
	}

	return ContinueProcessing()
}

func (c HubAdapter) ensureSynchronized(ctx context.Context) (OperationResult, error) {
	if operationResult, err := c.ensurePrometheusAlertsSynchronized(ctx); err != nil {
		return operationResult, err
	}
	if operationResult, err := c.ensureAutomationsSynchronized(ctx); err != nil {
		return operationResult, err
	}
	return c.ensureVariableSynchronized(ctx)
}

func (c HubAdapter) deleteEnvConfigMap(ctx context.Context, postfix string, namespace string) error {
	configMapName := c.mdaiCR.Name + postfix
	c.logger.Info("Deleting ConfigMap", "name", configMapName, "namespace", namespace)
	configMap := &corev1.ConfigMap{
		ObjectMeta: metav1.ObjectMeta{
			Name:      configMapName,
			Namespace: namespace,
		},
	}

	if err := c.client.Delete(ctx, configMap); err != nil {
		if apierrors.IsNotFound(err) {
			c.logger.Info("ConfigMap not found, skipping deletion", "name", configMapName, "namespace", namespace)
			return nil
		}
		c.logger.Error(err, "Failed to delete ConfigMap", "name", configMapName, "namespace", namespace)
		return fmt.Errorf("failed to delete ConfigMap: %w", err)
	}
	return nil
}

type CMOption func(cm *corev1.ConfigMap) error

func WithOwnerRef(owner metav1.Object, scheme *runtime.Scheme) CMOption {
	return func(cm *corev1.ConfigMap) error {
		return controllerutil.SetControllerReference(owner, cm, scheme)
	}
}

func (c HubAdapter) createOrUpdateEnvConfigMap(
	ctx context.Context,
	envMap map[string]string,
	configMapPostfix string,
	namespace string,
	opts ...CMOption,
) (controllerutil.OperationResult, *corev1.ConfigMap, error) {
	envConfigMapName := c.mdaiCR.Name + configMapPostfix
	desiredConfigMap := &corev1.ConfigMap{
		ObjectMeta: metav1.ObjectMeta{
			Name:      envConfigMapName,
			Namespace: namespace,
			Labels: map[string]string{
				LabelManagedByMdaiKey: LabelManagedByMdaiValue,
				LabelMdaiHubName:      c.mdaiCR.Name,
				configMapTypeLabel:    fmt.Sprintf("hub%v", configMapPostfix),
			},
		},
	}

	// we are not setting an owner reference here as we want to allow config maps being deployed across namespaces
	operationResult, err := controllerutil.CreateOrUpdate(ctx, c.client, desiredConfigMap, func() error {
		desiredConfigMap.Data = envMap
		for _, opt := range opts {
			if err := opt(desiredConfigMap); err != nil {
				return err
			}
		}
		return nil
	})
	if err != nil {
		c.logger.Error(err, "Failed to create or update ConfigMap", "name", envConfigMapName, "namespace", namespace)
		return controllerutil.OperationResultNone, nil, fmt.Errorf("failed to create or update ConfigMap: %w", err)
	}

	c.logger.Info("Successfully created or updated ConfigMap", "name", envConfigMapName, "namespace", namespace, "operation", operationResult)
	return operationResult, desiredConfigMap, nil
}

func (c HubAdapter) listOtelCollectorsWithLabel(ctx context.Context, labelSelector string) ([]v1beta1.OpenTelemetryCollector, error) {
	var collectorList v1beta1.OpenTelemetryCollectorList

	selector, err := labels.Parse(labelSelector)
	if err != nil {
		return nil, fmt.Errorf("failed to parse label selector: %w", err)
	}

	listOptions := &client.ListOptions{
		LabelSelector: selector,
	}

	if err := c.client.List(ctx, &collectorList, listOptions); err != nil {
		return nil, fmt.Errorf("failed to list OpenTelemetryCollectors: %w", err)
	}

	return collectorList.Items, nil
}

// ensureDeletionProcessed deletes Hub in cases a deletion was triggered
func (c HubAdapter) ensureDeletionProcessed(ctx context.Context) (OperationResult, error) {
	if c.mdaiCR.DeletionTimestamp.IsZero() {
		return ContinueProcessing()
	}
	c.logger.Info("Deleting Hub:" + c.mdaiCR.Name)
	crState, err := c.finalize(ctx)
	if crState == ObjectUnchanged || err != nil {
		c.logger.Info("Has to requeue mdai")
		return RequeueAfter(requeueTime, err)
	}
	return StopProcessing()
}

func int32Ptr(i int32) *int32 {
	return &i
}

func getConfigMapSHA(config corev1.ConfigMap) (string, error) {
	data, err := json.Marshal(config)
	if err != nil {
		return "", err
	}
	sum := sha256.Sum256(data)
	return hex.EncodeToString(sum[:]), nil
}

func (c HubAdapter) ensureStatusSetToDone(ctx context.Context) (OperationResult, error) {
	// Re-fetch the Custom Resource after update or create
	if err := c.client.Get(ctx, types.NamespacedName{Name: c.mdaiCR.Name, Namespace: c.mdaiCR.Namespace}, c.mdaiCR); err != nil {
		c.logger.Error(err, "Failed to re-fetch MdaiHub")
		return Requeue()
	}
	meta.SetStatusCondition(&c.mdaiCR.Status.Conditions, metav1.Condition{
		Type:   typeAvailableHub,
		Status: metav1.ConditionTrue, Reason: "Reconciling",
		Message: "reconciled successfully",
	})
	if err := c.client.Status().Update(ctx, c.mdaiCR); err != nil {
		if apierrors.ReasonForError(err) == metav1.StatusReasonConflict {
			c.logger.Info("re-queuing due to resource conflict")
			return Requeue()
		}
		c.logger.Error(err, "Failed to update mdai hub status")
		return Requeue()
	}
	c.logger.Info("Status set to done for mdai hub", "mdaiHub", c.mdaiCR.Name)
	return ContinueProcessing()
}<|MERGE_RESOLUTION|>--- conflicted
+++ resolved
@@ -12,17 +12,11 @@
 	"strings"
 	"time"
 
-<<<<<<< HEAD
 	"github.com/decisiveai/mdai-data-core/events"
 	"go.uber.org/zap"
 
 	"github.com/decisiveai/mdai-data-core/audit"
-
 	vars "github.com/decisiveai/mdai-data-core/variables"
-=======
-	"github.com/decisiveai/mdai-data-core/audit"
-	datacore "github.com/decisiveai/mdai-data-core/variables"
->>>>>>> d8cbf75d
 	mdaiv1 "github.com/decisiveai/mdai-operator/api/v1"
 	"github.com/decisiveai/opentelemetry-operator/apis/v1beta1"
 	"github.com/go-logr/logr"
@@ -349,78 +343,6 @@
 		c.logger.Error(fmt.Errorf("%w: %s", errUnsupportedVariableDataType, variable.DataType), errUnsupportedVariableDataType.Error(), "key", variable.Key)
 	}
 
-<<<<<<< HEAD
-	envMap := make(map[string]string)
-	manualEnvMap := make(map[string]string)
-	dataAdapter := vars.NewValkeyAdapter(c.valKeyClient, c.zapLogger)
-	valkeyKeysToKeep := map[string]struct{}{}
-	for _, variable := range variables {
-		c.logger.Info(fmt.Sprintf("Processing variable: %s", variable.Key))
-		switch variable.StorageType {
-		case mdaiv1.VariableSourceTypeBuiltInValkey:
-			key := variable.Key
-			valkeyKeysToKeep[key] = struct{}{}
-			switch variable.Type {
-			// from the operator's perspective, computed and manual are the same, they are differently processed by the handler
-			case mdaiv1.VariableTypeManual:
-				manualEnvMap[key] = string(variable.DataType)
-				fallthrough
-			case mdaiv1.VariableTypeComputed:
-				switch variable.DataType {
-				case mdaiv1.VariableDataTypeSet:
-					valueAsSlice, err := dataAdapter.GetSetAsStringSlice(ctx, key, c.mdaiCR.Name)
-					if err != nil {
-						return RequeueAfter(requeueTime, err)
-					}
-					c.applySetTransformation(variable, envMap, valueAsSlice)
-				case mdaiv1.VariableDataTypeString, mdaiv1.VariableDataTypeInt, mdaiv1.VariableDataTypeBoolean:
-					// int is represented as string in Valkey, we assume writer guarantee the variable type is correct
-					// boolean is represented as string in Valkey: false or true, we assume writer guarantee the variable type is correct
-					value, found, err := dataAdapter.GetString(ctx, key, c.mdaiCR.Name)
-					if err != nil {
-						return RequeueAfter(requeueTime, err)
-					}
-					if !found {
-						continue
-					}
-					c.applySerializerToString(variable, envMap, value)
-				case mdaiv1.VariableDataTypeMap:
-					value, err := dataAdapter.GetMapAsString(ctx, key, c.mdaiCR.Name)
-					if err != nil {
-						return RequeueAfter(requeueTime, err)
-					}
-					c.applySerializerToString(variable, envMap, value)
-				default:
-					c.logger.Error(fmt.Errorf("unsupported variable data type: %s", variable.DataType), "key", variable.Key)
-					continue
-				}
-			case mdaiv1.VariableTypeMeta:
-				switch variable.DataType {
-				case mdaiv1.MetaVariableDataTypePriorityList:
-					valueAsSlice, found, err := dataAdapter.GetOrCreateMetaPriorityList(ctx, key, c.mdaiCR.Name, variable.VariableRefs)
-					if err != nil {
-						return RequeueAfter(requeueTime, err)
-					}
-					if !found {
-						continue
-					}
-					c.applySetTransformation(variable, envMap, valueAsSlice)
-				case mdaiv1.MetaVariableDataTypeHashSet:
-					value, found, err := dataAdapter.GetOrCreateMetaHashSet(ctx, key, c.mdaiCR.Name, variable.VariableRefs[0], variable.VariableRefs[1])
-					if err != nil {
-						return RequeueAfter(requeueTime, err)
-					}
-					if !found {
-						continue
-					}
-					c.applySerializerToString(variable, envMap, value)
-				default:
-					c.logger.Error(fmt.Errorf("unsupported variable data type: %s", variable.DataType), "key", variable.Key)
-				}
-			default:
-				c.logger.Error(fmt.Errorf("unsupported variable type: %s", variable.Type), "key", variable.Key)
-				continue
-=======
 	return nil
 }
 
@@ -476,7 +398,6 @@
 		case mdaiv1.VariableTypeMeta:
 			if err := c.handleMetaVariable(ctx, dataAdapter, variable, envMap); err != nil {
 				return err
->>>>>>> d8cbf75d
 			}
 		default:
 			c.logger.Error(fmt.Errorf("%w: %s", errUnsupportedVariableType, variable.Type), errUnsupportedVariableType.Error(), "key", variable.Key)
@@ -642,16 +563,12 @@
 		}
 		cmds, err := transformThenToCommands(automationRule.Then)
 		if err != nil {
-<<<<<<< HEAD
-			return OperationResult{}, fmt.Errorf("failed to transform then to command: %w", err)
+			return ContinueWithError(fmt.Errorf("failed to transform then to command: %w", err))
 		}
 		rule := events.Rule{
 			Name:     automationRule.Name,
 			Trigger:  trig,
 			Commands: cmds,
-=======
-			return ContinueWithError(fmt.Errorf("failed to marshal automation workflow: %w", err))
->>>>>>> d8cbf75d
 		}
 		ruleJSON, err := json.Marshal(rule)
 		if err != nil {
@@ -659,17 +576,13 @@
 		}
 		automationMap[key] = string(ruleJSON)
 	}
-<<<<<<< HEAD
-
-	operationResult, err := c.createOrUpdateEnvConfigMap(ctx, automationMap, automationConfigMapNamePostfix, c.mdaiCR.Namespace, true)
-	c.logger.Info(fmt.Sprintf("Successfully %s ConfigMap for automations", operationResult), "name", c.mdaiCR.Name)
-=======
-	_, _, err := c.createOrUpdateEnvConfigMap(ctx,
+
+	operationResult,_, err := c.createOrUpdateEnvConfigMap(ctx,
 		automationMap,
 		automationConfigMapNamePostfix,
 		c.mdaiCR.Namespace,
-		WithOwnerRef(c.mdaiCR, c.scheme))
->>>>>>> d8cbf75d
+		WithOwnerRef(c.mdaiCR, c.scheme)) // TODO double check this line
+	c.logger.Info(fmt.Sprintf("Successfully %s ConfigMap for automations", operationResult), "name", c.mdaiCR.Name)
 	if err != nil {
 		return RequeueOnErrorOrContinue(err)
 	}
