--- conflicted
+++ resolved
@@ -5,8 +5,4 @@
 images:
 - name: controller
   newName: public.ecr.aws/p3k6k6h3/mdai-operator
-<<<<<<< HEAD
-  newTag: 0.1.6
-=======
-  newTag: 0.1.7
->>>>>>> a23a874a
+  newTag: 0.1.7