--- conflicted
+++ resolved
@@ -165,7 +165,6 @@
               observers:
                 items:
                   properties:
-<<<<<<< HEAD
                     bytes_metric_name:
                       type: string
                     count_metric_name:
@@ -183,8 +182,6 @@
                           required:
                           - log_record
                           type: object
-                      required:
-                      - error_mode
                       type: object
                     image:
                       type: string
@@ -192,69 +189,11 @@
                       items:
                         type: string
                       type: array
-=======
-                    image:
-                      type: string
->>>>>>> 1d2888af
                     name:
-                      type: string
-                    otelWatcherConfig:
-                      properties:
-                        bytesMetricName:
-                          type: string
-                        countMetricName:
-                          type: string
-                        filter:
-                          properties:
-                            error_mode:
-                              type: string
-                            logs:
-                              properties:
-                                log_record:
-                                  items:
-                                    type: string
-                                  type: array
-                              required:
-                              - log_record
-                              type: object
-                            metrics:
-                              properties:
-                                datapoint:
-                                  items:
-                                    type: string
-                                  type: array
-                                metric:
-                                  items:
-                                    type: string
-                                  type: array
-                              type: object
-                            traces:
-                              properties:
-                                span:
-                                  items:
-                                    type: string
-                                  type: array
-                                spanevent:
-                                  items:
-                                    type: string
-                                  type: array
-                              type: object
-                          type: object
-                        labelResourceAttributes:
-                          items:
-                            type: string
-                          type: array
-                      required:
-                      - labelResourceAttributes
-                      type: object
-                    type:
-                      enum:
-                      - otel-watcher
                       type: string
                   required:
                   - label_resource_attributes
                   - name
-                  - type
                   type: object
                 type: array
               variables:
@@ -262,14 +201,8 @@
                   properties:
                     defaultValue:
                       type: string
-<<<<<<< HEAD
                     storageKey:
                       pattern: ^[a-zA-Z_][a-zA-Z0-9_]*$
-=======
-                    delimiter:
-                      type: string
-                    name:
->>>>>>> 1d2888af
                       type: string
                     storageType:
                       description: StorageType defaults to "mdai-valkey" if not provided
