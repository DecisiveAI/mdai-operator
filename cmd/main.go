// nolint: mnd
package main

import (
	"context"
	"crypto/tls"
	"flag"
	"os"
	"path/filepath"

	"github.com/go-logr/zapr"
	"github.com/open-telemetry/opentelemetry-operator/apis/v1beta1"
	prometheusv1 "github.com/prometheus-operator/prometheus-operator/pkg/apis/monitoring/v1"
	"go.uber.org/zap"
	"go.uber.org/zap/zapcore"
	appsv1 "k8s.io/api/apps/v1"
	corev1 "k8s.io/api/core/v1"
	"k8s.io/apimachinery/pkg/labels"
	"k8s.io/apimachinery/pkg/runtime"
	utilruntime "k8s.io/apimachinery/pkg/util/runtime"
	clientgoscheme "k8s.io/client-go/kubernetes/scheme"

	mdaiv1 "github.com/decisiveai/mdai-operator/api/v1"
	"github.com/decisiveai/mdai-operator/internal/controller"
	webhookmdaiv1 "github.com/decisiveai/mdai-operator/internal/webhook/v1"

	// Import all Kubernetes client auth plugins (e.g. Azure, GCP, OIDC, etc.)
	// to ensure that exec-entrypoint and run can make use of them.
	_ "k8s.io/client-go/plugin/pkg/client/auth"
	ctrl "sigs.k8s.io/controller-runtime"
	"sigs.k8s.io/controller-runtime/pkg/cache"
	"sigs.k8s.io/controller-runtime/pkg/certwatcher"
	"sigs.k8s.io/controller-runtime/pkg/client"
	"sigs.k8s.io/controller-runtime/pkg/healthz"
	ctrlzap "sigs.k8s.io/controller-runtime/pkg/log/zap"
	"sigs.k8s.io/controller-runtime/pkg/metrics/filters"
	metricsserver "sigs.k8s.io/controller-runtime/pkg/metrics/server"
	"sigs.k8s.io/controller-runtime/pkg/webhook"
)

const (
	enableWebhooksEnvVar           = "ENABLE_WEBHOOKS"
	useConsoleLogEncoderEnvVar     = "USE_CONSOLE_LOG_ENCODER"
	otelSdkDisabledEnvVar          = "OTEL_SDK_DISABLED"
	otelExporterOtlpEndpointEnvVar = "OTEL_EXPORTER_OTLP_ENDPOINT"
)

var (
	scheme   = runtime.NewScheme()
	setupLog = ctrl.Log.WithName("setup")
)

func init() { //nolint:gochecknoinits
	utilruntime.Must(clientgoscheme.AddToScheme(scheme))
	utilruntime.Must(mdaiv1.AddToScheme(scheme))
	utilruntime.Must(v1beta1.AddToScheme(scheme))
	utilruntime.Must(prometheusv1.AddToScheme(scheme))
	// +kubebuilder:scaffold:scheme
}

func main() {
	var (
		metricsAddr                                      string
		metricsCertPath, metricsCertName, metricsCertKey string
		webhookCertPath, webhookCertName, webhookCertKey string
		enableLeaderElection                             bool
		probeAddr                                        string
		secureMetrics                                    bool
		enableHTTP2                                      bool
		tlsOpts                                          []func(*tls.Config)
	)
	bindFlags(
		&metricsAddr, &metricsCertPath, &metricsCertName, &metricsCertKey,
		&webhookCertPath, &webhookCertName, &webhookCertKey,
		&enableLeaderElection, &probeAddr, &secureMetrics, &enableHTTP2,
	)

	ctx := context.Background()

	// Set up OpenTelemetry.
	otelShutdown, err := setupOTelSDK(ctx)
	if err != nil {
		setupLog.Error(err, "Error setting up OpenTelemetry SDK. Set "+otelSdkDisabledEnvVar+` to "true" to bypass this.`)
		os.Exit(1)
	}

	gracefullyShutdownWithCode := func(code int) {
		if err := otelShutdown(ctx); err != nil {
			setupLog.Error(err, "OTEL SDK did not shut down gracefully!")
		}
		os.Exit(code)
	}

	defer gracefullyShutdownWithCode(0)

	encoderConfig := zap.NewProductionEncoderConfig()
	encoderConfig.TimeKey = "timestamp"
	encoderConfig.EncodeTime = zapcore.ISO8601TimeEncoder
	var encoder zapcore.Encoder

	if os.Getenv(useConsoleLogEncoderEnvVar) == "true" {
		encoder = zapcore.NewConsoleEncoder(encoderConfig)
	} else {
		encoder = zapcore.NewJSONEncoder(encoderConfig)
	}

	zapOpts := ctrlzap.Options{
		Encoder:     encoder,
		Development: true,
	}

	zapOpts.BindFlags(flag.CommandLine)
	flag.Parse()

	zapLogger := ctrlzap.NewRaw(ctrlzap.UseFlagOptions(&zapOpts))
	logger := zapr.NewLogger(zapLogger)
	if !otelSdkEnabled() {
		logger.Info("OTEL SDK has been disabled with " + otelSdkDisabledEnvVar + " environment variable")
	}
	otelSdkEnabledStr := os.Getenv(otelSdkDisabledEnvVar)
	otlpEndpointStr := os.Getenv(otelExporterOtlpEndpointEnvVar)
	if otelSdkEnabledStr == "" && otlpEndpointStr == "" {
		logger.Info("WARNING: No OTLP endpoint is defined, but OTEL SDK is enabled." +
			" Please set either " + otelSdkDisabledEnvVar + " or " + otelExporterOtlpEndpointEnvVar +
			" environment variable. You will receive 'OTEL SDK error' logs until this is resolved.")
	}
	otelLogger := attachOtelLogger(logger)
	ctrl.SetLogger(otelLogger)

	// if the enable-http2 flag is false (the default), http/2 should be disabled
	// due to its vulnerabilities. More specifically, disabling http/2 will
	// prevent from being vulnerable to the HTTP/2 Stream Cancellation and
	// Rapid Reset CVEs. For more information see:
	// - https://github.com/advisories/GHSA-qppj-fm5r-hxr3
	// - https://github.com/advisories/GHSA-4374-p667-p6c8
	disableHTTP2 := func(c *tls.Config) {
		setupLog.Info("disabling http/2")
		c.NextProtos = []string{"http/1.1"}
	}

	if !enableHTTP2 {
		tlsOpts = append(tlsOpts, disableHTTP2)
	}

	// Create watchers for metrics and webhooks certificates
	var metricsCertWatcher, webhookCertWatcher *certwatcher.CertWatcher

	// Initial webhook TLS options
	webhookTLSOpts := tlsOpts

	if webhookCertPath != "" {
		setupLog.Info("Initializing webhook certificate watcher using provided certificates",
			"webhook-cert-path", webhookCertPath, "webhook-cert-name", webhookCertName, "webhook-cert-key", webhookCertKey)

		var err error
		webhookCertWatcher, err = certwatcher.New(
			filepath.Join(webhookCertPath, webhookCertName),
			filepath.Join(webhookCertPath, webhookCertKey),
		)
		if err != nil {
			setupLog.Error(err, "Failed to initialize webhook certificate watcher")
			gracefullyShutdownWithCode(1)
		}

		webhookTLSOpts = append(webhookTLSOpts, func(config *tls.Config) {
			config.GetCertificate = webhookCertWatcher.GetCertificate
		})
	}
	webhookServer := webhook.NewServer(webhook.Options{
		TLSOpts: webhookTLSOpts,
	})

	// Metrics endpoint is enabled in 'config/default/kustomization.yaml'. The Metrics options configure the server.
	// More info:
	// - https://pkg.go.dev/sigs.k8s.io/controller-runtime@v0.20.2/pkg/metrics/server
	// - https://book.kubebuilder.io/reference/metrics.html
	metricsServerOptions := metricsserver.Options{
		BindAddress:   metricsAddr,
		SecureServing: secureMetrics,
		TLSOpts:       tlsOpts,
	}

	if secureMetrics {
		// FilterProvider is used to protect the metrics endpoint with authn/authz.
		// These configurations ensure that only authorized users and service accounts
		// can access the metrics endpoint. The RBAC are configured in 'config/rbac/kustomization.yaml'. More info:
		// https://pkg.go.dev/sigs.k8s.io/controller-runtime@v0.20.2/pkg/metrics/filters#WithAuthenticationAndAuthorization
		metricsServerOptions.FilterProvider = filters.WithAuthenticationAndAuthorization
	}

	// If the certificate is not specified, controller-runtime will automatically
	// generate self-signed certificates for the metrics server. While convenient for development and testing,
	// this setup is not recommended for production.
	//
	// TODO(user): If you enable certManager, uncomment the following lines:
	// - [METRICS-WITH-CERTS] at config/default/kustomization.yaml to generate and use certificates
	// managed by cert-manager for the metrics server.
	// - [PROMETHEUS-WITH-CERTS] at config/prometheus/kustomization.yaml for TLS certification.
	if metricsCertPath != "" {
		setupLog.Info("Initializing metrics certificate watcher using provided certificates",
			"metrics-cert-path", metricsCertPath, "metrics-cert-name", metricsCertName, "metrics-cert-key", metricsCertKey)

		var err error
		metricsCertWatcher, err = certwatcher.New(
			filepath.Join(metricsCertPath, metricsCertName),
			filepath.Join(metricsCertPath, metricsCertKey),
		)
		if err != nil {
			setupLog.Error(err, "to initialize metrics certificate watcher", "error", err)
			gracefullyShutdownWithCode(1)
		}

		metricsServerOptions.TLSOpts = append(metricsServerOptions.TLSOpts, func(config *tls.Config) {
			config.GetCertificate = metricsCertWatcher.GetCertificate
		})
	}

	cacheOptions := cache.Options{
		ByObject: map[client.Object]cache.ByObject{
			&corev1.ConfigMap{}: {
				Label: labels.SelectorFromSet(labels.Set{
					controller.LabelManagedByMdaiKey: controller.LabelManagedByMdaiValue,
				}),
			},
			&corev1.Service{}: {
				Label: labels.SelectorFromSet(labels.Set{
					controller.LabelManagedByMdaiKey: controller.LabelManagedByMdaiValue,
				}),
			},
			&appsv1.Deployment{}: {
				Label: labels.SelectorFromSet(labels.Set{
					controller.LabelManagedByMdaiKey: controller.LabelManagedByMdaiValue,
				}),
			},
		},
	}

	mgr, err := ctrl.NewManager(ctrl.GetConfigOrDie(), ctrl.Options{
		Scheme:                 scheme,
		Metrics:                metricsServerOptions,
		WebhookServer:          webhookServer,
		HealthProbeBindAddress: probeAddr,
		Cache:                  cacheOptions,
		LeaderElection:         enableLeaderElection,
		LeaderElectionID:       "ec755d87.mydecisive.ai",
		// LeaderElectionReleaseOnCancel defines if the leader should step down voluntarily
		// when the Manager ends. This requires the binary to immediately end when the
		// Manager is stopped, otherwise, this setting is unsafe. Setting this significantly
		// speeds up voluntary leader transitions as the new leader don't have to wait
		// LeaseDuration time first.
		//
		// In the default scaffold provided, the program ends immediately after
		// the manager stops, so would be fine to enable this option. However,
		// if you are doing or is intended to do any operation such as perform cleanups
		// after the manager stops then its usage might be unsafe.
		// LeaderElectionReleaseOnCancel: true,
	})
	if err != nil {
		setupLog.Error(err, "unable to start manager")
		gracefullyShutdownWithCode(1)
	}

	if err = (&controller.MdaiHubReconciler{
		Client:    mgr.GetClient(),
		Scheme:    mgr.GetScheme(),
		ZapLogger: zapLogger,
	}).SetupWithManager(mgr); err != nil {
		setupLog.Error(err, "unable to create controller", "controller", "MdaiHub")
		gracefullyShutdownWithCode(1)
	}

	if err = (&controller.MdaiCollectorReconciler{
		Client: mgr.GetClient(),
		Scheme: mgr.GetScheme(),
	}).SetupWithManager(mgr); err != nil {
		setupLog.Error(err, "unable to create controller", "controller", "MdaiCollector")
		gracefullyShutdownWithCode(1)
	}

	if err = (&controller.MdaiObserverReconciler{
		Client: mgr.GetClient(),
		Scheme: mgr.GetScheme(),
	}).SetupWithManager(mgr); err != nil {
		setupLog.Error(err, "unable to create controller", "controller", "MdaiObserver")
		gracefullyShutdownWithCode(1)
	}

	if err := (&controller.MdaiIngressReconciler{
		Client: mgr.GetClient(),
		Scheme: mgr.GetScheme(),
		Cache:  mgr.GetCache(),
		Logger: zapLogger,
	}).SetupWithManager(mgr); err != nil {
		setupLog.Error(err, "unable to create controller", "controller", "MdaiIngress")
		gracefullyShutdownWithCode(1)
	}
	// +kubebuilder:scaffold:builder

	// nolint:goconst
	if os.Getenv(enableWebhooksEnvVar) != "false" {
		if err = webhookmdaiv1.SetupMdaiHubWebhookWithManager(mgr); err != nil {
			setupLog.Error(err, "unable to create webhook", "webhook", "MdaiHub")
			gracefullyShutdownWithCode(1)
		}
		if err = webhookmdaiv1.SetupMdaiCollectorWebhookWithManager(mgr); err != nil {
			setupLog.Error(err, "unable to create webhook", "webhook", "MdaiCollector")
			gracefullyShutdownWithCode(1)
		}
		if err = webhookmdaiv1.SetupMdaiObserverWebhookWithManager(mgr); err != nil {
			setupLog.Error(err, "unable to create webhook", "webhook", "MdaiObserver")
			gracefullyShutdownWithCode(1)
		}
	}

<<<<<<< HEAD
	if err = (&controller.MdaiReplayReconciler{
		Client: mgr.GetClient(),
		Scheme: mgr.GetScheme(),
	}).SetupWithManager(mgr); err != nil {
		setupLog.Error(err, "unable to create controller", "controller", "MdaiReplay")
		os.Exit(1)
	}
	// +kubebuilder:scaffold:builder

=======
>>>>>>> 4bf219a9
	if metricsCertWatcher != nil {
		setupLog.Info("Adding metrics certificate watcher to manager")
		if err := mgr.Add(metricsCertWatcher); err != nil {
			setupLog.Error(err, "unable to add metrics certificate watcher to manager")
			gracefullyShutdownWithCode(1)
		}
	}

	if webhookCertWatcher != nil {
		setupLog.Info("Adding webhook certificate watcher to manager")
		if err := mgr.Add(webhookCertWatcher); err != nil {
			setupLog.Error(err, "unable to add webhook certificate watcher to manager")
			gracefullyShutdownWithCode(1)
		}
	}

	if err := mgr.AddHealthzCheck("healthz", healthz.Ping); err != nil {
		setupLog.Error(err, "unable to set up health check")
		gracefullyShutdownWithCode(1)
	}

	if err := mgr.AddReadyzCheck("readyz", healthz.Ping); err != nil {
		setupLog.Error(err, "unable to set up ready check")
		gracefullyShutdownWithCode(1)
	}

	setupLog.Info("starting manager")
	if err := mgr.Start(ctrl.SetupSignalHandler()); err != nil {
		setupLog.Error(err, "problem running manager")
		gracefullyShutdownWithCode(1)
	}
}

func bindFlags(
	metricsAddr *string,
	metricsCertPath, metricsCertName, metricsCertKey *string,
	webhookCertPath, webhookCertName, webhookCertKey *string,
	enableLeaderElection *bool,
	probeAddr *string,
	secureMetrics *bool,
	enableHTTP2 *bool,
) {
	flag.StringVar(metricsAddr, "metrics-bind-address", "0", "The address the metrics endpoint binds to. "+
		"Use :8443 for HTTPS or :8080 for HTTP, or leave as 0 to disable the metrics service.")
	flag.StringVar(probeAddr, "health-probe-bind-address", ":8081", "The address the probe endpoint binds to.")
	flag.BoolVar(enableLeaderElection, "leader-elect", false,
		"Enable leader election for controller manager. "+
			"Enabling this will ensure there is only one active controller manager.")
	flag.BoolVar(secureMetrics, "metrics-secure", true,
		"If set, the metrics endpoint is served securely via HTTPS. Use --metrics-secure=false to use HTTP instead.")
	flag.StringVar(webhookCertPath, "webhook-cert-path", "", "The directory that contains the webhook certificate.")
	flag.StringVar(webhookCertName, "webhook-cert-name", "tls.crt", "The name of the webhook certificate file.")
	flag.StringVar(webhookCertKey, "webhook-cert-key", "tls.key", "The name of the webhook key file.")
	flag.StringVar(metricsCertPath, "metrics-cert-path", "",
		"The directory that contains the metrics server certificate.")
	flag.StringVar(metricsCertName, "metrics-cert-name", "tls.crt", "The name of the metrics server certificate file.")
	flag.StringVar(metricsCertKey, "metrics-cert-key", "tls.key", "The name of the metrics server key file.")
	flag.BoolVar(enableHTTP2, "enable-http2", false,
		"If set, HTTP/2 will be enabled for the metrics and webhook servers")
}

func otelSdkEnabled() bool {
	return os.Getenv(otelSdkDisabledEnvVar) != "true"
}<|MERGE_RESOLUTION|>--- conflicted
+++ resolved
@@ -312,7 +312,6 @@
 		}
 	}
 
-<<<<<<< HEAD
 	if err = (&controller.MdaiReplayReconciler{
 		Client: mgr.GetClient(),
 		Scheme: mgr.GetScheme(),
@@ -322,8 +321,6 @@
 	}
 	// +kubebuilder:scaffold:builder
 
-=======
->>>>>>> 4bf219a9
 	if metricsCertWatcher != nil {
 		setupLog.Info("Adding metrics certificate watcher to manager")
 		if err := mgr.Add(metricsCertWatcher); err != nil {
